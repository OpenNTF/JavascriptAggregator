--- conflicted
+++ resolved
@@ -70,20 +70,15 @@
         <artifactId>apache-rat-plugin</artifactId>
         <version>0.8</version>
         <configuration>
-          <excludeSubProjects>false</excludeSubProjects>
+          <excludeSubProjects>true</excludeSubProjects>
           <excludes combine.children="append">
             <exclude>.git/**</exclude>
-            <exclude>**/.gitignore</exclude>
-            <exclude>**/.classpath</exclude>
-            <exclude>**/.project</exclude>
-            <exclude>**/WebContent/dojo*/**</exclude>
-            <exclude>**/target/**</exclude>
+            <exclude>.gitignore</exclude>
+            <exclude>.classpath</exclude>
+            <exclude>.project</exclude>
             <exclude>**/*.MF</exclude>
-<<<<<<< HEAD
-            <exclude>**/.settings/*.prefs</exclude>
-=======
+            <exclude>.settings/*.prefs</exclude>
             <exclude>doc/**</exclude>
->>>>>>> d4c814e7
           </excludes>
         </configuration>
         <executions>
