/*
 * (C) Copyright 2012, IBM Corporation
 *
 * Licensed under the Apache License, Version 2.0 (the "License");
 * you may not use this file except in compliance with the License.
 * You may obtain a copy of the License at
 *
 *     http://www.apache.org/licenses/LICENSE-2.0
 *
 * Unless required by applicable law or agreed to in writing, software
 * distributed under the License is distributed on an "AS IS" BASIS,
 * WITHOUT WARRANTIES OR CONDITIONS OF ANY KIND, either express or implied.
 * See the License for the specific language governing permissions and
 * limitations under the License.
 */

package com.ibm.jaggr.service.impl;

import com.ibm.jaggr.core.IAggregator;
import com.ibm.jaggr.core.IServiceProviderExtensionPoint;
import com.ibm.jaggr.core.IVariableResolver;
import com.ibm.jaggr.core.InitParams;
import com.ibm.jaggr.core.InitParams.InitParam;
import com.ibm.jaggr.core.NotFoundException;
import com.ibm.jaggr.core.cache.CacheControl;
import com.ibm.jaggr.core.config.IConfig;
import com.ibm.jaggr.core.executors.IExecutors;
import com.ibm.jaggr.core.impl.AbstractAggregatorImpl;
import com.ibm.jaggr.core.impl.AggregatorExtension;
import com.ibm.jaggr.core.impl.options.OptionsImpl;
import com.ibm.jaggr.core.modulebuilder.IModuleBuilderExtensionPoint;
import com.ibm.jaggr.core.options.IOptions;
import com.ibm.jaggr.core.resource.IResourceFactoryExtensionPoint;
import com.ibm.jaggr.core.transport.IHttpTransportExtensionPoint;
import com.ibm.jaggr.core.util.AggregatorUtil;
import com.ibm.jaggr.core.util.CopyUtil;
import com.ibm.jaggr.core.util.TypeUtil;
import com.ibm.jaggr.core.util.ZipUtil;

import com.ibm.jaggr.service.PlatformServicesImpl;
import com.ibm.jaggr.service.ServiceRegistrationOSGi;
<<<<<<< HEAD
import com.ibm.jaggr.service.util.ConsoleHttpServletRequest;
import com.ibm.jaggr.service.util.ConsoleHttpServletResponse;
=======
import com.ibm.jaggr.service.util.BundleResolverFactory;
import com.ibm.jaggr.service.util.BundleUtil;
>>>>>>> 00bca600

import org.apache.commons.io.FileUtils;
import org.apache.commons.io.IOUtils;
import org.eclipse.core.runtime.CoreException;
import org.eclipse.core.runtime.IConfigurationElement;
import org.eclipse.core.runtime.IExecutableExtension;
import org.eclipse.core.runtime.IExtension;
import org.eclipse.core.runtime.IExtensionRegistry;
import org.eclipse.core.runtime.Platform;
import org.eclipse.core.runtime.Status;
import org.osgi.framework.Bundle;
import org.osgi.framework.BundleContext;
import org.osgi.framework.BundleException;
import org.osgi.framework.Constants;
import org.osgi.framework.InvalidSyntaxException;
import org.osgi.util.tracker.ServiceTracker;

import java.io.ByteArrayInputStream;
import java.io.File;
import java.io.FileInputStream;
import java.io.FileNotFoundException;
import java.io.IOException;
<<<<<<< HEAD
import java.io.OutputStream;
=======
import java.io.InputStream;
import java.io.ObjectInputStream;
>>>>>>> 00bca600
import java.io.StringWriter;
import java.net.URL;
import java.text.MessageFormat;
import java.util.ArrayList;
import java.util.Arrays;
import java.util.Collection;
import java.util.Date;
import java.util.HashMap;
import java.util.HashSet;
import java.util.LinkedList;
import java.util.List;
import java.util.Map;
import java.util.Map.Entry;
import java.util.Properties;
import java.util.Set;
import java.util.concurrent.TimeUnit;
import java.util.logging.Level;
import java.util.logging.Logger;

import javax.servlet.ServletConfig;
import javax.servlet.ServletException;

/**
 * Implementation for IAggregator and HttpServlet interfaces.
 *
 * Note that despite the fact that HttpServlet (which this class extends)
 * implements Serializable, attempts to serialize instances of this class will
 * fail due to the fact that not all instance data is serializable. The
 * assumption is that because instances of this class are created by the OSGi
 * Framework, and the framework itself does not support serialization, then no
 * attempts will be made to serialize instances of this class.
 */
@SuppressWarnings("serial")
public class AggregatorImpl extends AbstractAggregatorImpl implements IExecutableExtension {
	private static final String sourceClass = AggregatorImpl.class.getName();
	private static final Logger log = Logger.getLogger(sourceClass);

	public static final String DISABLEBUNDLEIDDIRSCOPING_PROPNAME = "disableBundleIdDirScoping"; //$NON-NLS-1$
	public static final String CACHEPRIMERBUNDLENAME_CONFIGPARAM = "cachePrimerBundleName"; //$NON-NLS-1$
	public static final String CACHEBUST_HEADER = "cacheBust"; //$NON-NLS-1$
	public static final String TRASHDIRNAME = "trash";  //$NON-NLS-1$
	public static final String TEMPDIRFORMAT = "tmp{0}"; //$NON-NLS-1$
	public static final String MANIFEST_TEMPLATE = "manifest.template"; //$NON-NLS-1$
	public static final String JAGGR_CACHE_DIRECTORY = "JAGGR-Cache/"; //$NON-NLS-1$

	protected Bundle contributingBundle;
	private ServiceTracker executorsServiceTracker = null;
	private ServiceTracker variableResolverServiceTracker = null;
	private File workdir = null;
	private IOptions options = null;
	private boolean isShuttingDown = false;


	/* (non-Javadoc)
	 * @see com.ibm.jaggr.service.IAggregator#getWorkingDirectory()
	 */
	@Override
	public File getWorkingDirectory() {
		return workdir;
	}

	@Override
	public IOptions getOptions() {
		return options;
	}

	@Override
	public IExecutors getExecutors() {
		return (IExecutors) executorsServiceTracker.getService();
	}

	public Bundle getContributingBundle() {
		return contributingBundle;
	}

	public Map<String, String> getConfigMap(IConfigurationElement configElem) {
		Map<String, String> configMap = new HashMap<String, String>();
		if (configElem.getAttribute("alias") != null) { //$NON-NLS-1$
			configMap.put("alias", configElem.getAttribute("alias")); //$NON-NLS-1$ //$NON-NLS-2$
		}
		return configMap;
	}

	/* (non-Javadoc)
	 * @see com.ibm.jaggr.core.impl.AbstractAggregatorImpl#init(javax.servlet.ServletConfig)
	 */
	public void init(ServletConfig servletConfig) throws ServletException {
		// If contributing bundle has a mime.types file in the META-INF directory, then
		// add the contents to the map
		super.init(servletConfig);
		URL url = getContributingBundle().getResource("META-INF/mime.types"); //$NON-NLS-1$
		if (url != null) {
			try {
				StringWriter writer = new StringWriter();
				CopyUtil.copy(url.openStream(), writer);
				super.fileTypeMap.addMimeTypes(writer.toString());
			} catch (IOException e) {
				if (log.isLoggable(Level.WARNING)) {
					log.log(Level.WARNING, e.getMessage(), e);
				}
			}
		}
	}

	public InitParams getConfigInitParams(IConfigurationElement configElem) {
		Map<String, String[]> configInitParams = new HashMap<String, String[]>();
		if (configElem.getChildren("init-param") != null) { //$NON-NLS-1$
			IConfigurationElement[] children = configElem.getChildren("init-param"); //$NON-NLS-1$
			for (IConfigurationElement child : children) {
				String name = child.getAttribute("name"); //$NON-NLS-1$
				String value = child.getAttribute("value"); //$NON-NLS-1$
				String[] current = configInitParams.get(name);
				String[] newValue;
				if (current != null) {
					newValue = Arrays.copyOf(current, current.length+1);
					newValue[current.length] = value;
				} else {
					newValue = new String[]{value};
				}
				configInitParams.put(name, newValue);
			}
		}
		List<InitParam> initParams = new LinkedList<InitParam>();
		for (Entry<String, String[]> child : configInitParams.entrySet()) {
			String name = (String)child.getKey();
			String values[] = (String[])child.getValue();
			for (String value : values) {
				initParams.add(new InitParam(name, value, this));
			}
		}
		return new InitParams(initParams);
	}

	/* (non-Javadoc)
	 * @see org.eclipse.core.runtime.IExecutableExtension#setInitializationData(org.eclipse.core.runtime.IConfigurationElement, java.lang.String, java.lang.Object)
	 */
	@Override
	public void setInitializationData(IConfigurationElement configElem, String propertyName,
			Object data) throws CoreException {

		final String sourceMethod = "setInitializationData"; //$NON-NLS-1$
		boolean isTraceLogging = log.isLoggable(Level.FINER);
		if (isTraceLogging) {
			log.entering(sourceClass, sourceMethod, new Object[]{configElem, propertyName, data});
		}
		contributingBundle = Platform.getBundle(configElem.getNamespaceIdentifier());
		if (contributingBundle.getState() != Bundle.ACTIVE) {
			try {
				contributingBundle.start();
			} catch (BundleException e) {
				throw new CoreException(
						new Status(Status.ERROR, configElem.getNamespaceIdentifier(),
								e.getMessage(), e)
						);
			}
		}


		Map<String, String> configMap = new HashMap<String, String>();
		configMap = getConfigMap(configElem);
		initParams = getConfigInitParams(configElem);

		try {
			BundleContext bundleContext = Activator.getBundleContext();
			platformServices = new PlatformServicesImpl(contributingBundle);
			name = getAggregatorName(configMap);

			// Make sure there isn't already an instance of the aggregator registered for the current name
			if (getPlatformServices().getServiceReferences(
					IAggregator.class.getName(),
					"(name=" + getName() + ")") != null) { //$NON-NLS-1$ //$NON-NLS-2$
				throw new IllegalStateException("Name already registered - " + name); //$NON-NLS-1$
			}
			registerLayerListener();
			executorsServiceTracker = getExecutorsServiceTracker(bundleContext);
			variableResolverServiceTracker = getVariableResolverServiceTracker(bundleContext);
			initExtensions(configElem);
			initOptions(initParams);
			IConfig config = newConfig();
			initWorkingDirectory(configMap, config); // this must be after initOptions
			primeCache(config);
			super.initialize(config);

		} catch (Exception e) {
			throw new CoreException(
					new Status(Status.ERROR, configElem.getNamespaceIdentifier(),
							e.getMessage(), e)
					);
		}

		Properties dict = new Properties();
		dict.put("name", getName()); //$NON-NLS-1$
		registrations.add(new ServiceRegistrationOSGi(Activator.getBundleContext().registerService(
				IAggregator.class.getName(), this, dict)));
		if (isTraceLogging) {
			log.exiting(sourceClass, sourceMethod);
		}
	}

	@Override
	synchronized protected void shutdown(){
		final String sourceMethod = "shutdown"; //$NON-NLS-1$
		boolean isTraceLogging = log.isLoggable(Level.FINER);
		if (isTraceLogging) {
			log.entering(sourceClass, sourceMethod);
		}
		// Because HttpServlet.destroy() isn't guaranteed to be called when our bundle is stopped,
		// shutdown is also called from our Activator.stop() method.  This check makes sure we don't
		// execute shutdown processing more than once for a given servlet.
		if (!isShuttingDown) {
			isShuttingDown = true;
			super.shutdown();
			executorsServiceTracker.close();
			variableResolverServiceTracker.close();
		}
		if (isTraceLogging) {
			log.exiting(sourceClass, sourceMethod);
		}
	}

	/**
	 * Returns the name for the bundle containing the servlet code.  This is used
	 * to look up services like IOptions and IExecutors that are registered by the
	 * bundle activator.
	 *
	 * @return The servlet bundle name.
	 */
	protected String getServletBundleName() {
		return Activator.BUNDLE_NAME;
	}

	public String getPropValue (String propName){
		String propValue = null;
		if (getContributingBundle() != null) {
			propValue = getContributingBundle().getBundleContext().getProperty(propName);
		} else {
			propValue = super.getPropValue(propName);
		}
		return propValue;
	}

	/**
	 * Initialize the working directory for the servlet.  The working directory is in the plugin's
	 * workspace directory (returned by {@link Platform#getStateLocation(Bundle)} and is
	 * qualified with the id of the contributing bundle (so that multiple versions can co-exist
	 * in the framework without stepping on each other and so that new versions will start with
	 * a clean cache).
	 *
	 * @param configMap
	 *            Map of config name/value pairs
	 * @param config
	 *            aggregator config object
	 *
	 * @throws FileNotFoundException
	 */
	protected void initWorkingDirectory(Map<String, String> configMap, IConfig config) throws FileNotFoundException {
		final String sourceMethod = "initWorkingDirectory"; //$NON-NLS-1$
		boolean isTraceLogging = log.isLoggable(Level.FINER);
		if (isTraceLogging) {
			log.entering(sourceClass, sourceMethod, new Object[]{configMap});
		}
		String versionString = Long.toString(contributingBundle.getBundleId());
		if (TypeUtil.asBoolean(config.getProperty(DISABLEBUNDLEIDDIRSCOPING_PROPNAME, null)) ||
			TypeUtil.asBoolean(getOptions().getOption(DISABLEBUNDLEIDDIRSCOPING_PROPNAME))) {
			versionString = null;
		}
		// Add the list of bundle ids with the same symbolic name as the contributing bundle so
		// that the subdirectories for any bundles still installed on the system won't be deleted.
		Collection<String> versionsToRetain = new HashSet<String>();
		Bundle[] bundles = Platform.getBundles(contributingBundle.getSymbolicName(), null);
		for (Bundle bundle : bundles) {
			versionsToRetain.add(Long.toString(bundle.getBundleId()));
		}

		File baseDir = new File(Platform.getStateLocation(contributingBundle).toFile(), "JAGGR"); //$NON-NLS-1$
		baseDir.mkdir();
		workdir = super.initWorkingDirectory(baseDir, configMap, versionString, versionsToRetain);

		if (isTraceLogging) {
			log.exiting(sourceClass, sourceMethod);
		}
	}

	protected void initOptions(InitParams initParams) throws InvalidSyntaxException {
		List<String> values = initParams.getValues(InitParams.OPTIONS_INITPARAM);
		if (values != null && values.size() > 0) {
			String value = values.get(0);
			final File file = new File(value);
			options = new OptionsImpl(true, this) {
				@Override public File getPropsFile() { return file; }
			};
			if (log.isLoggable(Level.INFO)) {
				log.info(
						MessageFormat.format(Messages.AggregatorImpl_1,new Object[] {file.toString()})
						);
			}
		} else {
			options = new OptionsImpl(true, this);
		}
	}



	/**
	 * Returns an opened ServiceTracker for the Aggregator options.  Aggregator options
	 * are created by the bundle activator and are shared by all Aggregator instances
	 * created from the same bundle.
	 *
	 * @param bundleContext The contributing bundle context
	 * @return The opened service tracker
	 * @throws InvalidSyntaxException
	 */
	protected ServiceTracker getOptionsServiceTracker(BundleContext bundleContext) throws InvalidSyntaxException {
		ServiceTracker tracker = new ServiceTracker(
				bundleContext,
				bundleContext.createFilter(
						"(&(" + Constants.OBJECTCLASS + "=" + IOptions.class.getName() +  //$NON-NLS-1$ //$NON-NLS-2$
						")(name=" + getServletBundleName() + "))"), //$NON-NLS-1$ //$NON-NLS-2$
						null);
		tracker.open();
		return tracker;
	}

	/**
	 * Returns an opened ServiceTracker for the Aggregator exectors provider.
	 * The executors provider is are created by the bundle activator and is
	 * shared by all Aggregator instances created from the same bundle.
	 *
	 * @param bundleContext
	 *            The contributing bundle context
	 * @return The opened service tracker
	 * @throws InvalidSyntaxException
	 */
	protected ServiceTracker getExecutorsServiceTracker(BundleContext bundleContext) throws InvalidSyntaxException {
		ServiceTracker tracker = new ServiceTracker(
				bundleContext,
				bundleContext.createFilter(
						"(&(" + Constants.OBJECTCLASS + "=" + IExecutors.class.getName() +  //$NON-NLS-1$ //$NON-NLS-2$
						")(name=" + getServletBundleName() + "))"), //$NON-NLS-1$ //$NON-NLS-2$
						null);
		tracker.open();
		return tracker;
	}

	protected ServiceTracker getVariableResolverServiceTracker(BundleContext bundleContext) throws InvalidSyntaxException {
		ServiceTracker tracker = new ServiceTracker(bundleContext, IVariableResolver.class.getName(), null);
		tracker.open();
		return tracker;
	}

	/**
	 * Loads and initializes the resource factory, module builder, service provider and
	 * http transport extensions specified in the configuration element for this aggregator
	 *
	 * @param configElem The configuration element
	 * @throws CoreException
	 * @throws NotFoundException
	 */
	protected void initExtensions(IConfigurationElement configElem) throws CoreException, NotFoundException {
		final String sourceMethod = "initExtensions"; //$NON-NLS-1$
		boolean isTraceLogging = log.isLoggable(Level.FINER);
		if (isTraceLogging) {
			log.entering(sourceClass, sourceMethod, new Object[]{configElem});
		}
		/*
		 *  Init the resource factory extensions
		 */
		IExtensionRegistry registry = Platform.getExtensionRegistry();
		Collection<String> extensionIds = getInitParams().getValues(InitParams.RESOURCEFACTORIES_INITPARAM);
		if (extensionIds.size() == 0) {
			extensionIds.add(DEFAULT_RESOURCEFACTORIES);
		}

		List<IExtension> extensions = new ArrayList<IExtension>();
		for (String extensionId : extensionIds) {
			IExtension extension = registry.getExtension(
					IResourceFactoryExtensionPoint.NAMESPACE,
					IResourceFactoryExtensionPoint.NAME,
					extensionId);
			if (extension == null) {
				throw new NotFoundException(extensionId);
			}
			extensions.add(extension);
		}

		/*
		 *  Init the module builder extensions
		 */
		extensionIds = getInitParams().getValues(InitParams.MODULEBUILDERS_INITPARAM);
		if (extensionIds.size() == 0) {
			extensionIds.add(DEFAULT_MODULEBUILDERS);
		}
		for (String extensionId : extensionIds) {
			IExtension extension = registry.getExtension(
					IModuleBuilderExtensionPoint.NAMESPACE,
					IModuleBuilderExtensionPoint.NAME,
					extensionId);
			if (extension == null) {
				throw new NotFoundException(extensionId);
			}
			extensions.add(extension);
		}

		/*
		 * Init the http transport extension
		 */
		{
			extensionIds = getInitParams().getValues(InitParams.TRANSPORT_INITPARAM);
			if (extensionIds.size() == 0) {
				extensionIds.add(DEFAULT_HTTPTRANSPORT);
			}
			if (extensionIds.size() != 1) {
				throw new IllegalStateException(extensionIds.toString());
			}
			IExtension extension = registry.getExtension(
					IHttpTransportExtensionPoint.NAMESPACE,
					IHttpTransportExtensionPoint.NAME,
					extensionIds.iterator().next());
			if (extension == null) {
				throw new NotFoundException(extensionIds.iterator().next());
			}
			extensions.add(extension);
		}
		/*
		 *  Init the serviceprovider extensions
		 */
		extensionIds = getInitParams().getValues(InitParams.SERVICEPROVIDERS_INITPARAM);
		for (String extensionId : extensionIds) {
			IExtension extension = registry.getExtension(
					IServiceProviderExtensionPoint.NAMESPACE,
					IServiceProviderExtensionPoint.NAME,
					extensionId);
			if (extension == null) {
				throw new NotFoundException(extensionId);
			}
			extensions.add(extension);
		}

		initExtensions(extensions.toArray(new IExtension[extensions.size()]));

		/*
		 *  Now call setAggregator on the loaded extensions starting with the
		 *  transport and then the rest of the extensions.
		 */
		ExtensionRegistrar reg = new ExtensionRegistrar();
		callExtensionInitializers(getExtensions(null), reg);
		reg.closeRegistration();

		if (isTraceLogging) {
			log.exiting(sourceClass, sourceMethod);
		}
	}

	/**
	 * Common routine to initialize {@link IExtension} objects with the aggregator.  Instantiates the
	 * extension instances registers the instances with the aggregator.
	 *
	 * @param extensions
	 *            array of {@link IExtension} objects to be initialized
	 */
	protected void initExtensions(IExtension[] extensions) {
		final String sourceMethod = "initExtension"; //$NON-NLS-1$
		boolean isTraceLogging = log.isLoggable(Level.FINER);
		if (isTraceLogging) {
			log.entering(sourceClass, sourceMethod, new Object[]{extensions});
		}
		for (IExtension extension : extensions) {
			for (IConfigurationElement member : extension.getConfigurationElements()) {
				try {
					// make sure the contributing bundle is started.
					Bundle contributingBundle = Platform.getBundle(member.getNamespaceIdentifier());
					if (contributingBundle.getState() != Bundle.ACTIVE && contributingBundle.getState() != Bundle.STARTING) {
						contributingBundle.start();
					}
					Object ext = member.createExecutableExtension("class"); //$NON-NLS-1$
					Properties props = new Properties();
					for (String attributeName : member.getAttributeNames()) {
						props.put(attributeName, member.getAttribute(attributeName));
					}
					InitParams initParams = getConfigInitParams(member);
					registerExtension(
							new AggregatorExtension(ext, props, initParams,
									extension.getExtensionPointUniqueIdentifier(),
									extension.getUniqueIdentifier(),
									this), null
							);
				} catch (CoreException ex) {
					if (log.isLoggable(Level.WARNING)) {
						log.log(Level.WARNING, ex.getMessage(), ex);
					}
				} catch (BundleException ex) {
					if (log.isLoggable(Level.WARNING)) {
						log.log(Level.WARNING, ex.getMessage(), ex);
					}
				}
			}
		}
		if (isTraceLogging) {
			log.exiting(sourceClass, sourceMethod);
		}
	}

	/**
	 * Determines if the current cache data is valid and if not, then attempts to prime the
	 * cache using a config specified bundle.
	 *
	 * @param config the config object
	 * @throws IOException
	 */
	void primeCache(IConfig config) throws IOException {
		final String sourceMethod = "primeCache"; //$NON-NLS-1$
		final boolean isTraceLogging = log.isLoggable(Level.FINER);
		if (isTraceLogging) {
			log.entering(sourceClass, sourceMethod, new Object[]{config});
		}

		String cachePrimerBundleName = null;

		// Get config param.  If not specified, then return
		Object cachePrimerBundleNameObj = config.getProperty(CACHEPRIMERBUNDLENAME_CONFIGPARAM, String.class);
		if (cachePrimerBundleNameObj instanceof String) {
			cachePrimerBundleName = (String)cachePrimerBundleNameObj;
		}
		if (cachePrimerBundleName == null) {
			if (isTraceLogging) {
				log.exiting(sourceClass, sourceMethod, CACHEPRIMERBUNDLENAME_CONFIGPARAM + " not specified."); //$NON-NLS-1$
			}
			return;
		}

		// De-serialize the cache control object and validate the cache against the current deployment
		boolean cacheValid = true;
		File controlFile = new File(getWorkingDirectory(), CacheControl.CONTROL_SERIALIZATION_FILENAME);
		ObjectInputStream is = null;
		if (!controlFile.exists()) {
			cacheValid = false;
		} else {
			CacheControl control = null;
			try {
				is = new ObjectInputStream(new FileInputStream(controlFile));
				control = (CacheControl)is.readObject();
				if (!control.getOptionsMap().equals(getOptions().getOptionsMap()) ||
					!control.getRawConfig().equals(config.toString())) {
					cacheValid = false;
				}
				if (control.getInitStamp() != 0) {
					if (isTraceLogging) {
						log.exiting(sourceClass, sourceMethod, "Deployment contains customizations"); //$NON-NLS-1$
					}
					return;
				}
			} catch (Exception ex) {
				if (log.isLoggable(Level.WARNING)) {
					log.logp(Level.WARNING, sourceClass, sourceMethod, ex.getMessage(), ex);
				}
			} finally {
				if (is != null) IOUtils.closeQuietly(is);
			}
		}
		if (cacheValid) {
			if (isTraceLogging) {
				log.exiting(sourceClass, sourceMethod, "Cache is valid"); //$NON-NLS-1$
			}
			return;
		}

		// Try to load the cache primer bundle
		Bundle bundle = BundleResolverFactory.getResolver(contributingBundle).getBundle(cachePrimerBundleName);
		if (bundle == null) {
			if (isTraceLogging) {
				log.exiting(sourceClass, sourceMethod, "Bundle " + cachePrimerBundleName + " not loaded"); //$NON-NLS-1$ //$NON-NLS-2$
			}
			return;
		}
		// Verify that the cache bust header in the bundle matches the current cache bust value
		String cacheBust = (String)bundle.getHeaders().get(CACHEBUST_HEADER);
		if (!AggregatorUtil.getCacheBust(config, options).equals(cacheBust)) {
			if (isTraceLogging) {
				log.exiting(sourceClass, sourceMethod, "Stale cache primer bundle"); //$NON-NLS-1$
			}
			return;
		}
		// Get the bundle file location
		String loc = bundle.getLocation();
		if (isTraceLogging) {
			log.logp(Level.FINER, sourceClass, sourceMethod, "Cache primer bundle location = " + loc); //$NON-NLS-1$
		}

		final File sourceDir = getWorkingDirectory();
		File[] files = sourceDir.listFiles();
		// If the cache directory has content, then remove it
		if (files.length > 0) {
			// Move content to be deleted to the trash directory so it can be deleted asynchronously
			// We don't want file deletions to delay server startup.
			File trashDir = new File(sourceDir, TRASHDIRNAME);

			// create the trash directory if it doesn't already exist
			if (!trashDir.exists()) {
				trashDir.mkdir();
			}

			// Find a name for the target directory in the trash directory.  We need to avoid
			// name collisions when moving files in the event that the trash directory already
			// has content.
			Set<String> names = new HashSet<String>(Arrays.asList(trashDir.list()));
			String targetDirName = MessageFormat.format(TEMPDIRFORMAT, new Object[]{0});
			for (int i = 0; i < names.size()+1; i++) {
				String testName = MessageFormat.format(TEMPDIRFORMAT, new Object[]{i});
				if (!names.contains(testName)) {
					targetDirName = testName;
					break;
				}
			}
			// Create the target directory
			File targetDir = new File(trashDir, targetDirName);
			targetDir.mkdir();
			// Move files from the cache directory to the target directory
			for (File file : files) {
				File targetFile = new File(targetDir, file.getName());
				if (TRASHDIRNAME.equals(targetFile.getName())) {
					continue;
				}
				if (!file.renameTo(targetFile)) {
					throw new IOException("Move failed: " + file.getAbsolutePath() + " => " + targetFile.getAbsolutePath()); //$NON-NLS-1$ //$NON-NLS-2$
				}
			}
			// Delete the trash directory asynchronously
			getExecutors().getFileDeleteExecutor().schedule(new Runnable() {
				@Override
				public void run() {
					try {
						FileUtils.deleteDirectory(new File(sourceDir, TRASHDIRNAME));
					} catch (IOException ex) {
						if (log.isLoggable(Level.WARNING)) {
							log.logp(Level.WARNING, sourceClass, sourceMethod, ex.getMessage(), ex);
						}
					}
				}
			}, 30, TimeUnit.SECONDS);
		}
		// Now unzip the cache primer to the cache directory
		BundleUtil.extract(bundle, getWorkingDirectory(), JAGGR_CACHE_DIRECTORY);

		if (log.isLoggable(Level.INFO)) {
			log.logp(Level.INFO, sourceClass, sourceMethod,
					MessageFormat.format(Messages.AggregatorImpl_2, new Object[]{cachePrimerBundleName})
			);
		}
		if (isTraceLogging) {
			log.exiting(sourceClass, sourceMethod);
		}
	}

	/**
	 * Command handler to create a cache primer bundle containing the contents of the cache
	 * directory.
	 *
	 * @param bundleSymbolicName
	 *            the symbolic name of the bundle to be created
	 * @param bundleFileName
	 *            the filename of the bundle to be created
	 * @return the string to be displayed in the console (the fully qualified filename of the
	 *         bundle if successful or an error message otherwise)
	 * @throws IOException
	 */
	public String createCacheBundle(String bundleSymbolicName, String bundleFileName) throws IOException {
		final String sourceMethod = "createCacheBundle"; //$NON-NLS-1$
		final boolean isTraceLogging = log.isLoggable(Level.FINER);
		if (isTraceLogging) {
			log.entering(sourceClass, sourceMethod, new Object[]{bundleSymbolicName, bundleFileName});
		}
		// Serialize the cache
		getCacheManager().serializeCache();

		// De-serialize the control file to obtain the cache control data
		File controlFile = new File(getWorkingDirectory(), CacheControl.CONTROL_SERIALIZATION_FILENAME);
		CacheControl control = null;
		ObjectInputStream ois = new ObjectInputStream(new FileInputStream(controlFile));;
		try {
			control = (CacheControl)ois.readObject();
		} catch (Exception ex) {
			throw new IOException(ex);
		} finally {
			IOUtils.closeQuietly(ois);
		}
		if (control.getInitStamp() != 0) {
			return Messages.AggregatorImpl_3;
		}
		// create the bundle manifest
		InputStream is = AggregatorImpl.class.getClassLoader().getResourceAsStream(MANIFEST_TEMPLATE);
		StringWriter writer = new StringWriter();
		CopyUtil.copy(is, writer);
		String template = writer.toString();
		String manifest = MessageFormat.format(template, new Object[]{
				Long.toString(new Date().getTime()),
				getContributingBundle().getHeaders().get("Bundle-Version"), //$NON-NLS-1$
				bundleSymbolicName,
				AggregatorUtil.getCacheBust(this)
		});
		// create the jar
		File bundleFile = new File(bundleFileName);
		ZipUtil.Packer packer = new ZipUtil.Packer();
		packer.open(bundleFile);
		try {
			packer.packDirectory(getWorkingDirectory(), JAGGR_CACHE_DIRECTORY);
			packer.packEntryFromStream("META-INF/MANIFEST.MF", new ByteArrayInputStream(manifest.getBytes("UTF-8")), new Date().getTime()); //$NON-NLS-1$ //$NON-NLS-2$
		} finally {
			packer.close();
		}
		String result = bundleFile.getCanonicalPath();

		if (isTraceLogging) {
			log.exiting(sourceClass, sourceMethod, result);
		}
		return result;
	}

	/**
	 * Implementation of eponymous console command. Provided to allow cache priming requests to be
	 * issued via the server console by automation scripts.
	 *
	 * @param requestUrl
	 *            the URL to process
	 * @return the status code as a string
	 * @throws IOException
	 * @throws ServletException
	 */
	public String processRequestUrl(String requestUrl) throws IOException, ServletException {
		ConsoleHttpServletRequest req = new ConsoleHttpServletRequest(getServletConfig().getServletContext(), requestUrl);
		OutputStream nulOutputStream = new OutputStream() {
			@Override public void write(int b) throws IOException {}
		};
		ConsoleHttpServletResponse resp = new ConsoleHttpServletResponse(nulOutputStream);
		doGet(req, resp);
		return Integer.toString(resp.getStatus());
	}
}

<|MERGE_RESOLUTION|>--- conflicted
+++ resolved
@@ -1,814 +1,809 @@
-/*
- * (C) Copyright 2012, IBM Corporation
- *
- * Licensed under the Apache License, Version 2.0 (the "License");
- * you may not use this file except in compliance with the License.
- * You may obtain a copy of the License at
- *
- *     http://www.apache.org/licenses/LICENSE-2.0
- *
- * Unless required by applicable law or agreed to in writing, software
- * distributed under the License is distributed on an "AS IS" BASIS,
- * WITHOUT WARRANTIES OR CONDITIONS OF ANY KIND, either express or implied.
- * See the License for the specific language governing permissions and
- * limitations under the License.
- */
-
-package com.ibm.jaggr.service.impl;
-
-import com.ibm.jaggr.core.IAggregator;
-import com.ibm.jaggr.core.IServiceProviderExtensionPoint;
-import com.ibm.jaggr.core.IVariableResolver;
-import com.ibm.jaggr.core.InitParams;
-import com.ibm.jaggr.core.InitParams.InitParam;
-import com.ibm.jaggr.core.NotFoundException;
-import com.ibm.jaggr.core.cache.CacheControl;
-import com.ibm.jaggr.core.config.IConfig;
-import com.ibm.jaggr.core.executors.IExecutors;
-import com.ibm.jaggr.core.impl.AbstractAggregatorImpl;
-import com.ibm.jaggr.core.impl.AggregatorExtension;
-import com.ibm.jaggr.core.impl.options.OptionsImpl;
-import com.ibm.jaggr.core.modulebuilder.IModuleBuilderExtensionPoint;
-import com.ibm.jaggr.core.options.IOptions;
-import com.ibm.jaggr.core.resource.IResourceFactoryExtensionPoint;
-import com.ibm.jaggr.core.transport.IHttpTransportExtensionPoint;
-import com.ibm.jaggr.core.util.AggregatorUtil;
-import com.ibm.jaggr.core.util.CopyUtil;
-import com.ibm.jaggr.core.util.TypeUtil;
-import com.ibm.jaggr.core.util.ZipUtil;
-
-import com.ibm.jaggr.service.PlatformServicesImpl;
-import com.ibm.jaggr.service.ServiceRegistrationOSGi;
-<<<<<<< HEAD
-import com.ibm.jaggr.service.util.ConsoleHttpServletRequest;
-import com.ibm.jaggr.service.util.ConsoleHttpServletResponse;
-=======
-import com.ibm.jaggr.service.util.BundleResolverFactory;
-import com.ibm.jaggr.service.util.BundleUtil;
->>>>>>> 00bca600
-
-import org.apache.commons.io.FileUtils;
-import org.apache.commons.io.IOUtils;
-import org.eclipse.core.runtime.CoreException;
-import org.eclipse.core.runtime.IConfigurationElement;
-import org.eclipse.core.runtime.IExecutableExtension;
-import org.eclipse.core.runtime.IExtension;
-import org.eclipse.core.runtime.IExtensionRegistry;
-import org.eclipse.core.runtime.Platform;
-import org.eclipse.core.runtime.Status;
-import org.osgi.framework.Bundle;
-import org.osgi.framework.BundleContext;
-import org.osgi.framework.BundleException;
-import org.osgi.framework.Constants;
-import org.osgi.framework.InvalidSyntaxException;
-import org.osgi.util.tracker.ServiceTracker;
-
-import java.io.ByteArrayInputStream;
-import java.io.File;
-import java.io.FileInputStream;
-import java.io.FileNotFoundException;
-import java.io.IOException;
-<<<<<<< HEAD
-import java.io.OutputStream;
-=======
-import java.io.InputStream;
-import java.io.ObjectInputStream;
->>>>>>> 00bca600
-import java.io.StringWriter;
-import java.net.URL;
-import java.text.MessageFormat;
-import java.util.ArrayList;
-import java.util.Arrays;
-import java.util.Collection;
-import java.util.Date;
-import java.util.HashMap;
-import java.util.HashSet;
-import java.util.LinkedList;
-import java.util.List;
-import java.util.Map;
-import java.util.Map.Entry;
-import java.util.Properties;
-import java.util.Set;
-import java.util.concurrent.TimeUnit;
-import java.util.logging.Level;
-import java.util.logging.Logger;
-
-import javax.servlet.ServletConfig;
-import javax.servlet.ServletException;
-
-/**
- * Implementation for IAggregator and HttpServlet interfaces.
- *
- * Note that despite the fact that HttpServlet (which this class extends)
- * implements Serializable, attempts to serialize instances of this class will
- * fail due to the fact that not all instance data is serializable. The
- * assumption is that because instances of this class are created by the OSGi
- * Framework, and the framework itself does not support serialization, then no
- * attempts will be made to serialize instances of this class.
- */
-@SuppressWarnings("serial")
-public class AggregatorImpl extends AbstractAggregatorImpl implements IExecutableExtension {
-	private static final String sourceClass = AggregatorImpl.class.getName();
-	private static final Logger log = Logger.getLogger(sourceClass);
-
-	public static final String DISABLEBUNDLEIDDIRSCOPING_PROPNAME = "disableBundleIdDirScoping"; //$NON-NLS-1$
-	public static final String CACHEPRIMERBUNDLENAME_CONFIGPARAM = "cachePrimerBundleName"; //$NON-NLS-1$
-	public static final String CACHEBUST_HEADER = "cacheBust"; //$NON-NLS-1$
-	public static final String TRASHDIRNAME = "trash";  //$NON-NLS-1$
-	public static final String TEMPDIRFORMAT = "tmp{0}"; //$NON-NLS-1$
-	public static final String MANIFEST_TEMPLATE = "manifest.template"; //$NON-NLS-1$
-	public static final String JAGGR_CACHE_DIRECTORY = "JAGGR-Cache/"; //$NON-NLS-1$
-
-	protected Bundle contributingBundle;
-	private ServiceTracker executorsServiceTracker = null;
-	private ServiceTracker variableResolverServiceTracker = null;
-	private File workdir = null;
-	private IOptions options = null;
-	private boolean isShuttingDown = false;
-
-
-	/* (non-Javadoc)
-	 * @see com.ibm.jaggr.service.IAggregator#getWorkingDirectory()
-	 */
-	@Override
-	public File getWorkingDirectory() {
-		return workdir;
-	}
-
-	@Override
-	public IOptions getOptions() {
-		return options;
-	}
-
-	@Override
-	public IExecutors getExecutors() {
-		return (IExecutors) executorsServiceTracker.getService();
-	}
-
-	public Bundle getContributingBundle() {
-		return contributingBundle;
-	}
-
-	public Map<String, String> getConfigMap(IConfigurationElement configElem) {
-		Map<String, String> configMap = new HashMap<String, String>();
-		if (configElem.getAttribute("alias") != null) { //$NON-NLS-1$
-			configMap.put("alias", configElem.getAttribute("alias")); //$NON-NLS-1$ //$NON-NLS-2$
-		}
-		return configMap;
-	}
-
-	/* (non-Javadoc)
-	 * @see com.ibm.jaggr.core.impl.AbstractAggregatorImpl#init(javax.servlet.ServletConfig)
-	 */
-	public void init(ServletConfig servletConfig) throws ServletException {
-		// If contributing bundle has a mime.types file in the META-INF directory, then
-		// add the contents to the map
-		super.init(servletConfig);
-		URL url = getContributingBundle().getResource("META-INF/mime.types"); //$NON-NLS-1$
-		if (url != null) {
-			try {
-				StringWriter writer = new StringWriter();
-				CopyUtil.copy(url.openStream(), writer);
-				super.fileTypeMap.addMimeTypes(writer.toString());
-			} catch (IOException e) {
-				if (log.isLoggable(Level.WARNING)) {
-					log.log(Level.WARNING, e.getMessage(), e);
-				}
-			}
-		}
-	}
-
-	public InitParams getConfigInitParams(IConfigurationElement configElem) {
-		Map<String, String[]> configInitParams = new HashMap<String, String[]>();
-		if (configElem.getChildren("init-param") != null) { //$NON-NLS-1$
-			IConfigurationElement[] children = configElem.getChildren("init-param"); //$NON-NLS-1$
-			for (IConfigurationElement child : children) {
-				String name = child.getAttribute("name"); //$NON-NLS-1$
-				String value = child.getAttribute("value"); //$NON-NLS-1$
-				String[] current = configInitParams.get(name);
-				String[] newValue;
-				if (current != null) {
-					newValue = Arrays.copyOf(current, current.length+1);
-					newValue[current.length] = value;
-				} else {
-					newValue = new String[]{value};
-				}
-				configInitParams.put(name, newValue);
-			}
-		}
-		List<InitParam> initParams = new LinkedList<InitParam>();
-		for (Entry<String, String[]> child : configInitParams.entrySet()) {
-			String name = (String)child.getKey();
-			String values[] = (String[])child.getValue();
-			for (String value : values) {
-				initParams.add(new InitParam(name, value, this));
-			}
-		}
-		return new InitParams(initParams);
-	}
-
-	/* (non-Javadoc)
-	 * @see org.eclipse.core.runtime.IExecutableExtension#setInitializationData(org.eclipse.core.runtime.IConfigurationElement, java.lang.String, java.lang.Object)
-	 */
-	@Override
-	public void setInitializationData(IConfigurationElement configElem, String propertyName,
-			Object data) throws CoreException {
-
-		final String sourceMethod = "setInitializationData"; //$NON-NLS-1$
-		boolean isTraceLogging = log.isLoggable(Level.FINER);
-		if (isTraceLogging) {
-			log.entering(sourceClass, sourceMethod, new Object[]{configElem, propertyName, data});
-		}
-		contributingBundle = Platform.getBundle(configElem.getNamespaceIdentifier());
-		if (contributingBundle.getState() != Bundle.ACTIVE) {
-			try {
-				contributingBundle.start();
-			} catch (BundleException e) {
-				throw new CoreException(
-						new Status(Status.ERROR, configElem.getNamespaceIdentifier(),
-								e.getMessage(), e)
-						);
-			}
-		}
-
-
-		Map<String, String> configMap = new HashMap<String, String>();
-		configMap = getConfigMap(configElem);
-		initParams = getConfigInitParams(configElem);
-
-		try {
-			BundleContext bundleContext = Activator.getBundleContext();
-			platformServices = new PlatformServicesImpl(contributingBundle);
-			name = getAggregatorName(configMap);
-
-			// Make sure there isn't already an instance of the aggregator registered for the current name
-			if (getPlatformServices().getServiceReferences(
-					IAggregator.class.getName(),
-					"(name=" + getName() + ")") != null) { //$NON-NLS-1$ //$NON-NLS-2$
-				throw new IllegalStateException("Name already registered - " + name); //$NON-NLS-1$
-			}
-			registerLayerListener();
-			executorsServiceTracker = getExecutorsServiceTracker(bundleContext);
-			variableResolverServiceTracker = getVariableResolverServiceTracker(bundleContext);
-			initExtensions(configElem);
-			initOptions(initParams);
-			IConfig config = newConfig();
-			initWorkingDirectory(configMap, config); // this must be after initOptions
-			primeCache(config);
-			super.initialize(config);
-
-		} catch (Exception e) {
-			throw new CoreException(
-					new Status(Status.ERROR, configElem.getNamespaceIdentifier(),
-							e.getMessage(), e)
-					);
-		}
-
-		Properties dict = new Properties();
-		dict.put("name", getName()); //$NON-NLS-1$
-		registrations.add(new ServiceRegistrationOSGi(Activator.getBundleContext().registerService(
-				IAggregator.class.getName(), this, dict)));
-		if (isTraceLogging) {
-			log.exiting(sourceClass, sourceMethod);
-		}
-	}
-
-	@Override
-	synchronized protected void shutdown(){
-		final String sourceMethod = "shutdown"; //$NON-NLS-1$
-		boolean isTraceLogging = log.isLoggable(Level.FINER);
-		if (isTraceLogging) {
-			log.entering(sourceClass, sourceMethod);
-		}
-		// Because HttpServlet.destroy() isn't guaranteed to be called when our bundle is stopped,
-		// shutdown is also called from our Activator.stop() method.  This check makes sure we don't
-		// execute shutdown processing more than once for a given servlet.
-		if (!isShuttingDown) {
-			isShuttingDown = true;
-			super.shutdown();
-			executorsServiceTracker.close();
-			variableResolverServiceTracker.close();
-		}
-		if (isTraceLogging) {
-			log.exiting(sourceClass, sourceMethod);
-		}
-	}
-
+/*
+ * (C) Copyright 2012, IBM Corporation
+ *
+ * Licensed under the Apache License, Version 2.0 (the "License");
+ * you may not use this file except in compliance with the License.
+ * You may obtain a copy of the License at
+ *
+ *     http://www.apache.org/licenses/LICENSE-2.0
+ *
+ * Unless required by applicable law or agreed to in writing, software
+ * distributed under the License is distributed on an "AS IS" BASIS,
+ * WITHOUT WARRANTIES OR CONDITIONS OF ANY KIND, either express or implied.
+ * See the License for the specific language governing permissions and
+ * limitations under the License.
+ */
+
+package com.ibm.jaggr.service.impl;
+
+import com.ibm.jaggr.core.IAggregator;
+import com.ibm.jaggr.core.IServiceProviderExtensionPoint;
+import com.ibm.jaggr.core.IVariableResolver;
+import com.ibm.jaggr.core.InitParams;
+import com.ibm.jaggr.core.InitParams.InitParam;
+import com.ibm.jaggr.core.NotFoundException;
+import com.ibm.jaggr.core.cache.CacheControl;
+import com.ibm.jaggr.core.config.IConfig;
+import com.ibm.jaggr.core.executors.IExecutors;
+import com.ibm.jaggr.core.impl.AbstractAggregatorImpl;
+import com.ibm.jaggr.core.impl.AggregatorExtension;
+import com.ibm.jaggr.core.impl.options.OptionsImpl;
+import com.ibm.jaggr.core.modulebuilder.IModuleBuilderExtensionPoint;
+import com.ibm.jaggr.core.options.IOptions;
+import com.ibm.jaggr.core.resource.IResourceFactoryExtensionPoint;
+import com.ibm.jaggr.core.transport.IHttpTransportExtensionPoint;
+import com.ibm.jaggr.core.util.AggregatorUtil;
+import com.ibm.jaggr.core.util.CopyUtil;
+import com.ibm.jaggr.core.util.TypeUtil;
+import com.ibm.jaggr.core.util.ZipUtil;
+
+import com.ibm.jaggr.service.PlatformServicesImpl;
+import com.ibm.jaggr.service.ServiceRegistrationOSGi;
+import com.ibm.jaggr.service.util.BundleResolverFactory;
+import com.ibm.jaggr.service.util.BundleUtil;
+import com.ibm.jaggr.service.util.ConsoleHttpServletRequest;
+import com.ibm.jaggr.service.util.ConsoleHttpServletResponse;
+
+import org.apache.commons.io.FileUtils;
+import org.apache.commons.io.IOUtils;
+import org.eclipse.core.runtime.CoreException;
+import org.eclipse.core.runtime.IConfigurationElement;
+import org.eclipse.core.runtime.IExecutableExtension;
+import org.eclipse.core.runtime.IExtension;
+import org.eclipse.core.runtime.IExtensionRegistry;
+import org.eclipse.core.runtime.Platform;
+import org.eclipse.core.runtime.Status;
+import org.osgi.framework.Bundle;
+import org.osgi.framework.BundleContext;
+import org.osgi.framework.BundleException;
+import org.osgi.framework.Constants;
+import org.osgi.framework.InvalidSyntaxException;
+import org.osgi.util.tracker.ServiceTracker;
+
+import java.io.ByteArrayInputStream;
+import java.io.File;
+import java.io.FileInputStream;
+import java.io.FileNotFoundException;
+import java.io.IOException;
+import java.io.InputStream;
+import java.io.ObjectInputStream;
+import java.io.OutputStream;
+import java.io.StringWriter;
+import java.net.URL;
+import java.text.MessageFormat;
+import java.util.ArrayList;
+import java.util.Arrays;
+import java.util.Collection;
+import java.util.Date;
+import java.util.HashMap;
+import java.util.HashSet;
+import java.util.LinkedList;
+import java.util.List;
+import java.util.Map;
+import java.util.Map.Entry;
+import java.util.Properties;
+import java.util.Set;
+import java.util.concurrent.TimeUnit;
+import java.util.logging.Level;
+import java.util.logging.Logger;
+
+import javax.servlet.ServletConfig;
+import javax.servlet.ServletException;
+
+/**
+ * Implementation for IAggregator and HttpServlet interfaces.
+ *
+ * Note that despite the fact that HttpServlet (which this class extends)
+ * implements Serializable, attempts to serialize instances of this class will
+ * fail due to the fact that not all instance data is serializable. The
+ * assumption is that because instances of this class are created by the OSGi
+ * Framework, and the framework itself does not support serialization, then no
+ * attempts will be made to serialize instances of this class.
+ */
+@SuppressWarnings("serial")
+public class AggregatorImpl extends AbstractAggregatorImpl implements IExecutableExtension {
+	private static final String sourceClass = AggregatorImpl.class.getName();
+	private static final Logger log = Logger.getLogger(sourceClass);
+
+	public static final String DISABLEBUNDLEIDDIRSCOPING_PROPNAME = "disableBundleIdDirScoping"; //$NON-NLS-1$
+	public static final String CACHEPRIMERBUNDLENAME_CONFIGPARAM = "cachePrimerBundleName"; //$NON-NLS-1$
+	public static final String CACHEBUST_HEADER = "cacheBust"; //$NON-NLS-1$
+	public static final String TRASHDIRNAME = "trash";  //$NON-NLS-1$
+	public static final String TEMPDIRFORMAT = "tmp{0}"; //$NON-NLS-1$
+	public static final String MANIFEST_TEMPLATE = "manifest.template"; //$NON-NLS-1$
+	public static final String JAGGR_CACHE_DIRECTORY = "JAGGR-Cache/"; //$NON-NLS-1$
+
+	protected Bundle contributingBundle;
+	private ServiceTracker executorsServiceTracker = null;
+	private ServiceTracker variableResolverServiceTracker = null;
+	private File workdir = null;
+	private IOptions options = null;
+	private boolean isShuttingDown = false;
+
+
+	/* (non-Javadoc)
+	 * @see com.ibm.jaggr.service.IAggregator#getWorkingDirectory()
+	 */
+	@Override
+	public File getWorkingDirectory() {
+		return workdir;
+	}
+
+	@Override
+	public IOptions getOptions() {
+		return options;
+	}
+
+	@Override
+	public IExecutors getExecutors() {
+		return (IExecutors) executorsServiceTracker.getService();
+	}
+
+	public Bundle getContributingBundle() {
+		return contributingBundle;
+	}
+
+	public Map<String, String> getConfigMap(IConfigurationElement configElem) {
+		Map<String, String> configMap = new HashMap<String, String>();
+		if (configElem.getAttribute("alias") != null) { //$NON-NLS-1$
+			configMap.put("alias", configElem.getAttribute("alias")); //$NON-NLS-1$ //$NON-NLS-2$
+		}
+		return configMap;
+	}
+
+	/* (non-Javadoc)
+	 * @see com.ibm.jaggr.core.impl.AbstractAggregatorImpl#init(javax.servlet.ServletConfig)
+	 */
+	public void init(ServletConfig servletConfig) throws ServletException {
+		// If contributing bundle has a mime.types file in the META-INF directory, then
+		// add the contents to the map
+		super.init(servletConfig);
+		URL url = getContributingBundle().getResource("META-INF/mime.types"); //$NON-NLS-1$
+		if (url != null) {
+			try {
+				StringWriter writer = new StringWriter();
+				CopyUtil.copy(url.openStream(), writer);
+				super.fileTypeMap.addMimeTypes(writer.toString());
+			} catch (IOException e) {
+				if (log.isLoggable(Level.WARNING)) {
+					log.log(Level.WARNING, e.getMessage(), e);
+				}
+			}
+		}
+	}
+
+	public InitParams getConfigInitParams(IConfigurationElement configElem) {
+		Map<String, String[]> configInitParams = new HashMap<String, String[]>();
+		if (configElem.getChildren("init-param") != null) { //$NON-NLS-1$
+			IConfigurationElement[] children = configElem.getChildren("init-param"); //$NON-NLS-1$
+			for (IConfigurationElement child : children) {
+				String name = child.getAttribute("name"); //$NON-NLS-1$
+				String value = child.getAttribute("value"); //$NON-NLS-1$
+				String[] current = configInitParams.get(name);
+				String[] newValue;
+				if (current != null) {
+					newValue = Arrays.copyOf(current, current.length+1);
+					newValue[current.length] = value;
+				} else {
+					newValue = new String[]{value};
+				}
+				configInitParams.put(name, newValue);
+			}
+		}
+		List<InitParam> initParams = new LinkedList<InitParam>();
+		for (Entry<String, String[]> child : configInitParams.entrySet()) {
+			String name = (String)child.getKey();
+			String values[] = (String[])child.getValue();
+			for (String value : values) {
+				initParams.add(new InitParam(name, value, this));
+			}
+		}
+		return new InitParams(initParams);
+	}
+
+	/* (non-Javadoc)
+	 * @see org.eclipse.core.runtime.IExecutableExtension#setInitializationData(org.eclipse.core.runtime.IConfigurationElement, java.lang.String, java.lang.Object)
+	 */
+	@Override
+	public void setInitializationData(IConfigurationElement configElem, String propertyName,
+			Object data) throws CoreException {
+
+		final String sourceMethod = "setInitializationData"; //$NON-NLS-1$
+		boolean isTraceLogging = log.isLoggable(Level.FINER);
+		if (isTraceLogging) {
+			log.entering(sourceClass, sourceMethod, new Object[]{configElem, propertyName, data});
+		}
+		contributingBundle = Platform.getBundle(configElem.getNamespaceIdentifier());
+		if (contributingBundle.getState() != Bundle.ACTIVE) {
+			try {
+				contributingBundle.start();
+			} catch (BundleException e) {
+				throw new CoreException(
+						new Status(Status.ERROR, configElem.getNamespaceIdentifier(),
+								e.getMessage(), e)
+						);
+			}
+		}
+
+
+		Map<String, String> configMap = new HashMap<String, String>();
+		configMap = getConfigMap(configElem);
+		initParams = getConfigInitParams(configElem);
+
+		try {
+			BundleContext bundleContext = Activator.getBundleContext();
+			platformServices = new PlatformServicesImpl(contributingBundle);
+			name = getAggregatorName(configMap);
+
+			// Make sure there isn't already an instance of the aggregator registered for the current name
+			if (getPlatformServices().getServiceReferences(
+					IAggregator.class.getName(),
+					"(name=" + getName() + ")") != null) { //$NON-NLS-1$ //$NON-NLS-2$
+				throw new IllegalStateException("Name already registered - " + name); //$NON-NLS-1$
+			}
+			registerLayerListener();
+			executorsServiceTracker = getExecutorsServiceTracker(bundleContext);
+			variableResolverServiceTracker = getVariableResolverServiceTracker(bundleContext);
+			initExtensions(configElem);
+			initOptions(initParams);
+			IConfig config = newConfig();
+			initWorkingDirectory(configMap, config); // this must be after initOptions
+			primeCache(config);
+			super.initialize(config);
+
+		} catch (Exception e) {
+			throw new CoreException(
+					new Status(Status.ERROR, configElem.getNamespaceIdentifier(),
+							e.getMessage(), e)
+					);
+		}
+
+		Properties dict = new Properties();
+		dict.put("name", getName()); //$NON-NLS-1$
+		registrations.add(new ServiceRegistrationOSGi(Activator.getBundleContext().registerService(
+				IAggregator.class.getName(), this, dict)));
+		if (isTraceLogging) {
+			log.exiting(sourceClass, sourceMethod);
+		}
+	}
+
+	@Override
+	synchronized protected void shutdown(){
+		final String sourceMethod = "shutdown"; //$NON-NLS-1$
+		boolean isTraceLogging = log.isLoggable(Level.FINER);
+		if (isTraceLogging) {
+			log.entering(sourceClass, sourceMethod);
+		}
+		// Because HttpServlet.destroy() isn't guaranteed to be called when our bundle is stopped,
+		// shutdown is also called from our Activator.stop() method.  This check makes sure we don't
+		// execute shutdown processing more than once for a given servlet.
+		if (!isShuttingDown) {
+			isShuttingDown = true;
+			super.shutdown();
+			executorsServiceTracker.close();
+			variableResolverServiceTracker.close();
+		}
+		if (isTraceLogging) {
+			log.exiting(sourceClass, sourceMethod);
+		}
+	}
+
+	/**
+	 * Returns the name for the bundle containing the servlet code.  This is used
+	 * to look up services like IOptions and IExecutors that are registered by the
+	 * bundle activator.
+	 *
+	 * @return The servlet bundle name.
+	 */
+	protected String getServletBundleName() {
+		return Activator.BUNDLE_NAME;
+	}
+
+	public String getPropValue (String propName){
+		String propValue = null;
+		if (getContributingBundle() != null) {
+			propValue = getContributingBundle().getBundleContext().getProperty(propName);
+		} else {
+			propValue = super.getPropValue(propName);
+		}
+		return propValue;
+	}
+
+	/**
+	 * Initialize the working directory for the servlet.  The working directory is in the plugin's
+	 * workspace directory (returned by {@link Platform#getStateLocation(Bundle)} and is
+	 * qualified with the id of the contributing bundle (so that multiple versions can co-exist
+	 * in the framework without stepping on each other and so that new versions will start with
+	 * a clean cache).
+	 *
+	 * @param configMap
+	 *            Map of config name/value pairs
+	 * @param config
+	 *            aggregator config object
+	 *
+	 * @throws FileNotFoundException
+	 */
+	protected void initWorkingDirectory(Map<String, String> configMap, IConfig config) throws FileNotFoundException {
+		final String sourceMethod = "initWorkingDirectory"; //$NON-NLS-1$
+		boolean isTraceLogging = log.isLoggable(Level.FINER);
+		if (isTraceLogging) {
+			log.entering(sourceClass, sourceMethod, new Object[]{configMap});
+		}
+		String versionString = Long.toString(contributingBundle.getBundleId());
+		if (TypeUtil.asBoolean(config.getProperty(DISABLEBUNDLEIDDIRSCOPING_PROPNAME, null)) ||
+			TypeUtil.asBoolean(getOptions().getOption(DISABLEBUNDLEIDDIRSCOPING_PROPNAME))) {
+			versionString = null;
+		}
+		// Add the list of bundle ids with the same symbolic name as the contributing bundle so
+		// that the subdirectories for any bundles still installed on the system won't be deleted.
+		Collection<String> versionsToRetain = new HashSet<String>();
+		Bundle[] bundles = Platform.getBundles(contributingBundle.getSymbolicName(), null);
+		for (Bundle bundle : bundles) {
+			versionsToRetain.add(Long.toString(bundle.getBundleId()));
+		}
+
+		File baseDir = new File(Platform.getStateLocation(contributingBundle).toFile(), "JAGGR"); //$NON-NLS-1$
+		baseDir.mkdir();
+		workdir = super.initWorkingDirectory(baseDir, configMap, versionString, versionsToRetain);
+
+		if (isTraceLogging) {
+			log.exiting(sourceClass, sourceMethod);
+		}
+	}
+
+	protected void initOptions(InitParams initParams) throws InvalidSyntaxException {
+		List<String> values = initParams.getValues(InitParams.OPTIONS_INITPARAM);
+		if (values != null && values.size() > 0) {
+			String value = values.get(0);
+			final File file = new File(value);
+			options = new OptionsImpl(true, this) {
+				@Override public File getPropsFile() { return file; }
+			};
+			if (log.isLoggable(Level.INFO)) {
+				log.info(
+						MessageFormat.format(Messages.AggregatorImpl_1,new Object[] {file.toString()})
+						);
+			}
+		} else {
+			options = new OptionsImpl(true, this);
+		}
+	}
+
+
+
+	/**
+	 * Returns an opened ServiceTracker for the Aggregator options.  Aggregator options
+	 * are created by the bundle activator and are shared by all Aggregator instances
+	 * created from the same bundle.
+	 *
+	 * @param bundleContext The contributing bundle context
+	 * @return The opened service tracker
+	 * @throws InvalidSyntaxException
+	 */
+	protected ServiceTracker getOptionsServiceTracker(BundleContext bundleContext) throws InvalidSyntaxException {
+		ServiceTracker tracker = new ServiceTracker(
+				bundleContext,
+				bundleContext.createFilter(
+						"(&(" + Constants.OBJECTCLASS + "=" + IOptions.class.getName() +  //$NON-NLS-1$ //$NON-NLS-2$
+						")(name=" + getServletBundleName() + "))"), //$NON-NLS-1$ //$NON-NLS-2$
+						null);
+		tracker.open();
+		return tracker;
+	}
+
+	/**
+	 * Returns an opened ServiceTracker for the Aggregator exectors provider.
+	 * The executors provider is are created by the bundle activator and is
+	 * shared by all Aggregator instances created from the same bundle.
+	 *
+	 * @param bundleContext
+	 *            The contributing bundle context
+	 * @return The opened service tracker
+	 * @throws InvalidSyntaxException
+	 */
+	protected ServiceTracker getExecutorsServiceTracker(BundleContext bundleContext) throws InvalidSyntaxException {
+		ServiceTracker tracker = new ServiceTracker(
+				bundleContext,
+				bundleContext.createFilter(
+						"(&(" + Constants.OBJECTCLASS + "=" + IExecutors.class.getName() +  //$NON-NLS-1$ //$NON-NLS-2$
+						")(name=" + getServletBundleName() + "))"), //$NON-NLS-1$ //$NON-NLS-2$
+						null);
+		tracker.open();
+		return tracker;
+	}
+
+	protected ServiceTracker getVariableResolverServiceTracker(BundleContext bundleContext) throws InvalidSyntaxException {
+		ServiceTracker tracker = new ServiceTracker(bundleContext, IVariableResolver.class.getName(), null);
+		tracker.open();
+		return tracker;
+	}
+
+	/**
+	 * Loads and initializes the resource factory, module builder, service provider and
+	 * http transport extensions specified in the configuration element for this aggregator
+	 *
+	 * @param configElem The configuration element
+	 * @throws CoreException
+	 * @throws NotFoundException
+	 */
+	protected void initExtensions(IConfigurationElement configElem) throws CoreException, NotFoundException {
+		final String sourceMethod = "initExtensions"; //$NON-NLS-1$
+		boolean isTraceLogging = log.isLoggable(Level.FINER);
+		if (isTraceLogging) {
+			log.entering(sourceClass, sourceMethod, new Object[]{configElem});
+		}
+		/*
+		 *  Init the resource factory extensions
+		 */
+		IExtensionRegistry registry = Platform.getExtensionRegistry();
+		Collection<String> extensionIds = getInitParams().getValues(InitParams.RESOURCEFACTORIES_INITPARAM);
+		if (extensionIds.size() == 0) {
+			extensionIds.add(DEFAULT_RESOURCEFACTORIES);
+		}
+
+		List<IExtension> extensions = new ArrayList<IExtension>();
+		for (String extensionId : extensionIds) {
+			IExtension extension = registry.getExtension(
+					IResourceFactoryExtensionPoint.NAMESPACE,
+					IResourceFactoryExtensionPoint.NAME,
+					extensionId);
+			if (extension == null) {
+				throw new NotFoundException(extensionId);
+			}
+			extensions.add(extension);
+		}
+
+		/*
+		 *  Init the module builder extensions
+		 */
+		extensionIds = getInitParams().getValues(InitParams.MODULEBUILDERS_INITPARAM);
+		if (extensionIds.size() == 0) {
+			extensionIds.add(DEFAULT_MODULEBUILDERS);
+		}
+		for (String extensionId : extensionIds) {
+			IExtension extension = registry.getExtension(
+					IModuleBuilderExtensionPoint.NAMESPACE,
+					IModuleBuilderExtensionPoint.NAME,
+					extensionId);
+			if (extension == null) {
+				throw new NotFoundException(extensionId);
+			}
+			extensions.add(extension);
+		}
+
+		/*
+		 * Init the http transport extension
+		 */
+		{
+			extensionIds = getInitParams().getValues(InitParams.TRANSPORT_INITPARAM);
+			if (extensionIds.size() == 0) {
+				extensionIds.add(DEFAULT_HTTPTRANSPORT);
+			}
+			if (extensionIds.size() != 1) {
+				throw new IllegalStateException(extensionIds.toString());
+			}
+			IExtension extension = registry.getExtension(
+					IHttpTransportExtensionPoint.NAMESPACE,
+					IHttpTransportExtensionPoint.NAME,
+					extensionIds.iterator().next());
+			if (extension == null) {
+				throw new NotFoundException(extensionIds.iterator().next());
+			}
+			extensions.add(extension);
+		}
+		/*
+		 *  Init the serviceprovider extensions
+		 */
+		extensionIds = getInitParams().getValues(InitParams.SERVICEPROVIDERS_INITPARAM);
+		for (String extensionId : extensionIds) {
+			IExtension extension = registry.getExtension(
+					IServiceProviderExtensionPoint.NAMESPACE,
+					IServiceProviderExtensionPoint.NAME,
+					extensionId);
+			if (extension == null) {
+				throw new NotFoundException(extensionId);
+			}
+			extensions.add(extension);
+		}
+
+		initExtensions(extensions.toArray(new IExtension[extensions.size()]));
+
+		/*
+		 *  Now call setAggregator on the loaded extensions starting with the
+		 *  transport and then the rest of the extensions.
+		 */
+		ExtensionRegistrar reg = new ExtensionRegistrar();
+		callExtensionInitializers(getExtensions(null), reg);
+		reg.closeRegistration();
+
+		if (isTraceLogging) {
+			log.exiting(sourceClass, sourceMethod);
+		}
+	}
+
+	/**
+	 * Common routine to initialize {@link IExtension} objects with the aggregator.  Instantiates the
+	 * extension instances registers the instances with the aggregator.
+	 *
+	 * @param extensions
+	 *            array of {@link IExtension} objects to be initialized
+	 */
+	protected void initExtensions(IExtension[] extensions) {
+		final String sourceMethod = "initExtension"; //$NON-NLS-1$
+		boolean isTraceLogging = log.isLoggable(Level.FINER);
+		if (isTraceLogging) {
+			log.entering(sourceClass, sourceMethod, new Object[]{extensions});
+		}
+		for (IExtension extension : extensions) {
+			for (IConfigurationElement member : extension.getConfigurationElements()) {
+				try {
+					// make sure the contributing bundle is started.
+					Bundle contributingBundle = Platform.getBundle(member.getNamespaceIdentifier());
+					if (contributingBundle.getState() != Bundle.ACTIVE && contributingBundle.getState() != Bundle.STARTING) {
+						contributingBundle.start();
+					}
+					Object ext = member.createExecutableExtension("class"); //$NON-NLS-1$
+					Properties props = new Properties();
+					for (String attributeName : member.getAttributeNames()) {
+						props.put(attributeName, member.getAttribute(attributeName));
+					}
+					InitParams initParams = getConfigInitParams(member);
+					registerExtension(
+							new AggregatorExtension(ext, props, initParams,
+									extension.getExtensionPointUniqueIdentifier(),
+									extension.getUniqueIdentifier(),
+									this), null
+							);
+				} catch (CoreException ex) {
+					if (log.isLoggable(Level.WARNING)) {
+						log.log(Level.WARNING, ex.getMessage(), ex);
+					}
+				} catch (BundleException ex) {
+					if (log.isLoggable(Level.WARNING)) {
+						log.log(Level.WARNING, ex.getMessage(), ex);
+					}
+				}
+			}
+		}
+		if (isTraceLogging) {
+			log.exiting(sourceClass, sourceMethod);
+		}
+	}
+
 	/**
-	 * Returns the name for the bundle containing the servlet code.  This is used
-	 * to look up services like IOptions and IExecutors that are registered by the
-	 * bundle activator.
-	 *
-	 * @return The servlet bundle name.
-	 */
-	protected String getServletBundleName() {
-		return Activator.BUNDLE_NAME;
-	}
-
-	public String getPropValue (String propName){
-		String propValue = null;
-		if (getContributingBundle() != null) {
-			propValue = getContributingBundle().getBundleContext().getProperty(propName);
-		} else {
-			propValue = super.getPropValue(propName);
-		}
-		return propValue;
-	}
-
-	/**
-	 * Initialize the working directory for the servlet.  The working directory is in the plugin's
-	 * workspace directory (returned by {@link Platform#getStateLocation(Bundle)} and is
-	 * qualified with the id of the contributing bundle (so that multiple versions can co-exist
-	 * in the framework without stepping on each other and so that new versions will start with
-	 * a clean cache).
-	 *
-	 * @param configMap
-	 *            Map of config name/value pairs
-	 * @param config
-	 *            aggregator config object
-	 *
-	 * @throws FileNotFoundException
-	 */
-	protected void initWorkingDirectory(Map<String, String> configMap, IConfig config) throws FileNotFoundException {
-		final String sourceMethod = "initWorkingDirectory"; //$NON-NLS-1$
-		boolean isTraceLogging = log.isLoggable(Level.FINER);
-		if (isTraceLogging) {
-			log.entering(sourceClass, sourceMethod, new Object[]{configMap});
-		}
-		String versionString = Long.toString(contributingBundle.getBundleId());
-		if (TypeUtil.asBoolean(config.getProperty(DISABLEBUNDLEIDDIRSCOPING_PROPNAME, null)) ||
-			TypeUtil.asBoolean(getOptions().getOption(DISABLEBUNDLEIDDIRSCOPING_PROPNAME))) {
-			versionString = null;
-		}
-		// Add the list of bundle ids with the same symbolic name as the contributing bundle so
-		// that the subdirectories for any bundles still installed on the system won't be deleted.
-		Collection<String> versionsToRetain = new HashSet<String>();
-		Bundle[] bundles = Platform.getBundles(contributingBundle.getSymbolicName(), null);
-		for (Bundle bundle : bundles) {
-			versionsToRetain.add(Long.toString(bundle.getBundleId()));
-		}
-
-		File baseDir = new File(Platform.getStateLocation(contributingBundle).toFile(), "JAGGR"); //$NON-NLS-1$
-		baseDir.mkdir();
-		workdir = super.initWorkingDirectory(baseDir, configMap, versionString, versionsToRetain);
-
-		if (isTraceLogging) {
-			log.exiting(sourceClass, sourceMethod);
-		}
-	}
-
-	protected void initOptions(InitParams initParams) throws InvalidSyntaxException {
-		List<String> values = initParams.getValues(InitParams.OPTIONS_INITPARAM);
-		if (values != null && values.size() > 0) {
-			String value = values.get(0);
-			final File file = new File(value);
-			options = new OptionsImpl(true, this) {
-				@Override public File getPropsFile() { return file; }
-			};
-			if (log.isLoggable(Level.INFO)) {
-				log.info(
-						MessageFormat.format(Messages.AggregatorImpl_1,new Object[] {file.toString()})
-						);
-			}
-		} else {
-			options = new OptionsImpl(true, this);
-		}
-	}
-
-
-
-	/**
-	 * Returns an opened ServiceTracker for the Aggregator options.  Aggregator options
-	 * are created by the bundle activator and are shared by all Aggregator instances
-	 * created from the same bundle.
-	 *
-	 * @param bundleContext The contributing bundle context
-	 * @return The opened service tracker
-	 * @throws InvalidSyntaxException
-	 */
-	protected ServiceTracker getOptionsServiceTracker(BundleContext bundleContext) throws InvalidSyntaxException {
-		ServiceTracker tracker = new ServiceTracker(
-				bundleContext,
-				bundleContext.createFilter(
-						"(&(" + Constants.OBJECTCLASS + "=" + IOptions.class.getName() +  //$NON-NLS-1$ //$NON-NLS-2$
-						")(name=" + getServletBundleName() + "))"), //$NON-NLS-1$ //$NON-NLS-2$
-						null);
-		tracker.open();
-		return tracker;
-	}
-
-	/**
-	 * Returns an opened ServiceTracker for the Aggregator exectors provider.
-	 * The executors provider is are created by the bundle activator and is
-	 * shared by all Aggregator instances created from the same bundle.
-	 *
-	 * @param bundleContext
-	 *            The contributing bundle context
-	 * @return The opened service tracker
-	 * @throws InvalidSyntaxException
-	 */
-	protected ServiceTracker getExecutorsServiceTracker(BundleContext bundleContext) throws InvalidSyntaxException {
-		ServiceTracker tracker = new ServiceTracker(
-				bundleContext,
-				bundleContext.createFilter(
-						"(&(" + Constants.OBJECTCLASS + "=" + IExecutors.class.getName() +  //$NON-NLS-1$ //$NON-NLS-2$
-						")(name=" + getServletBundleName() + "))"), //$NON-NLS-1$ //$NON-NLS-2$
-						null);
-		tracker.open();
-		return tracker;
-	}
-
-	protected ServiceTracker getVariableResolverServiceTracker(BundleContext bundleContext) throws InvalidSyntaxException {
-		ServiceTracker tracker = new ServiceTracker(bundleContext, IVariableResolver.class.getName(), null);
-		tracker.open();
-		return tracker;
-	}
-
-	/**
-	 * Loads and initializes the resource factory, module builder, service provider and
-	 * http transport extensions specified in the configuration element for this aggregator
-	 *
-	 * @param configElem The configuration element
-	 * @throws CoreException
-	 * @throws NotFoundException
-	 */
-	protected void initExtensions(IConfigurationElement configElem) throws CoreException, NotFoundException {
-		final String sourceMethod = "initExtensions"; //$NON-NLS-1$
-		boolean isTraceLogging = log.isLoggable(Level.FINER);
-		if (isTraceLogging) {
-			log.entering(sourceClass, sourceMethod, new Object[]{configElem});
-		}
-		/*
-		 *  Init the resource factory extensions
-		 */
-		IExtensionRegistry registry = Platform.getExtensionRegistry();
-		Collection<String> extensionIds = getInitParams().getValues(InitParams.RESOURCEFACTORIES_INITPARAM);
-		if (extensionIds.size() == 0) {
-			extensionIds.add(DEFAULT_RESOURCEFACTORIES);
-		}
-
-		List<IExtension> extensions = new ArrayList<IExtension>();
-		for (String extensionId : extensionIds) {
-			IExtension extension = registry.getExtension(
-					IResourceFactoryExtensionPoint.NAMESPACE,
-					IResourceFactoryExtensionPoint.NAME,
-					extensionId);
-			if (extension == null) {
-				throw new NotFoundException(extensionId);
-			}
-			extensions.add(extension);
-		}
-
-		/*
-		 *  Init the module builder extensions
-		 */
-		extensionIds = getInitParams().getValues(InitParams.MODULEBUILDERS_INITPARAM);
-		if (extensionIds.size() == 0) {
-			extensionIds.add(DEFAULT_MODULEBUILDERS);
-		}
-		for (String extensionId : extensionIds) {
-			IExtension extension = registry.getExtension(
-					IModuleBuilderExtensionPoint.NAMESPACE,
-					IModuleBuilderExtensionPoint.NAME,
-					extensionId);
-			if (extension == null) {
-				throw new NotFoundException(extensionId);
-			}
-			extensions.add(extension);
-		}
-
-		/*
-		 * Init the http transport extension
-		 */
-		{
-			extensionIds = getInitParams().getValues(InitParams.TRANSPORT_INITPARAM);
-			if (extensionIds.size() == 0) {
-				extensionIds.add(DEFAULT_HTTPTRANSPORT);
-			}
-			if (extensionIds.size() != 1) {
-				throw new IllegalStateException(extensionIds.toString());
-			}
-			IExtension extension = registry.getExtension(
-					IHttpTransportExtensionPoint.NAMESPACE,
-					IHttpTransportExtensionPoint.NAME,
-					extensionIds.iterator().next());
-			if (extension == null) {
-				throw new NotFoundException(extensionIds.iterator().next());
-			}
-			extensions.add(extension);
-		}
-		/*
-		 *  Init the serviceprovider extensions
-		 */
-		extensionIds = getInitParams().getValues(InitParams.SERVICEPROVIDERS_INITPARAM);
-		for (String extensionId : extensionIds) {
-			IExtension extension = registry.getExtension(
-					IServiceProviderExtensionPoint.NAMESPACE,
-					IServiceProviderExtensionPoint.NAME,
-					extensionId);
-			if (extension == null) {
-				throw new NotFoundException(extensionId);
-			}
-			extensions.add(extension);
-		}
-
-		initExtensions(extensions.toArray(new IExtension[extensions.size()]));
-
-		/*
-		 *  Now call setAggregator on the loaded extensions starting with the
-		 *  transport and then the rest of the extensions.
-		 */
-		ExtensionRegistrar reg = new ExtensionRegistrar();
-		callExtensionInitializers(getExtensions(null), reg);
-		reg.closeRegistration();
-
-		if (isTraceLogging) {
-			log.exiting(sourceClass, sourceMethod);
-		}
-	}
-
-	/**
-	 * Common routine to initialize {@link IExtension} objects with the aggregator.  Instantiates the
-	 * extension instances registers the instances with the aggregator.
-	 *
-	 * @param extensions
-	 *            array of {@link IExtension} objects to be initialized
-	 */
-	protected void initExtensions(IExtension[] extensions) {
-		final String sourceMethod = "initExtension"; //$NON-NLS-1$
-		boolean isTraceLogging = log.isLoggable(Level.FINER);
-		if (isTraceLogging) {
-			log.entering(sourceClass, sourceMethod, new Object[]{extensions});
-		}
-		for (IExtension extension : extensions) {
-			for (IConfigurationElement member : extension.getConfigurationElements()) {
-				try {
-					// make sure the contributing bundle is started.
-					Bundle contributingBundle = Platform.getBundle(member.getNamespaceIdentifier());
-					if (contributingBundle.getState() != Bundle.ACTIVE && contributingBundle.getState() != Bundle.STARTING) {
-						contributingBundle.start();
-					}
-					Object ext = member.createExecutableExtension("class"); //$NON-NLS-1$
-					Properties props = new Properties();
-					for (String attributeName : member.getAttributeNames()) {
-						props.put(attributeName, member.getAttribute(attributeName));
-					}
-					InitParams initParams = getConfigInitParams(member);
-					registerExtension(
-							new AggregatorExtension(ext, props, initParams,
-									extension.getExtensionPointUniqueIdentifier(),
-									extension.getUniqueIdentifier(),
-									this), null
-							);
-				} catch (CoreException ex) {
-					if (log.isLoggable(Level.WARNING)) {
-						log.log(Level.WARNING, ex.getMessage(), ex);
-					}
-				} catch (BundleException ex) {
-					if (log.isLoggable(Level.WARNING)) {
-						log.log(Level.WARNING, ex.getMessage(), ex);
-					}
-				}
-			}
-		}
-		if (isTraceLogging) {
-			log.exiting(sourceClass, sourceMethod);
-		}
-	}
-
-	/**
-	 * Determines if the current cache data is valid and if not, then attempts to prime the
-	 * cache using a config specified bundle.
-	 *
-	 * @param config the config object
-	 * @throws IOException
-	 */
-	void primeCache(IConfig config) throws IOException {
-		final String sourceMethod = "primeCache"; //$NON-NLS-1$
-		final boolean isTraceLogging = log.isLoggable(Level.FINER);
-		if (isTraceLogging) {
-			log.entering(sourceClass, sourceMethod, new Object[]{config});
-		}
-
-		String cachePrimerBundleName = null;
-
-		// Get config param.  If not specified, then return
-		Object cachePrimerBundleNameObj = config.getProperty(CACHEPRIMERBUNDLENAME_CONFIGPARAM, String.class);
-		if (cachePrimerBundleNameObj instanceof String) {
-			cachePrimerBundleName = (String)cachePrimerBundleNameObj;
-		}
-		if (cachePrimerBundleName == null) {
-			if (isTraceLogging) {
-				log.exiting(sourceClass, sourceMethod, CACHEPRIMERBUNDLENAME_CONFIGPARAM + " not specified."); //$NON-NLS-1$
-			}
-			return;
-		}
-
-		// De-serialize the cache control object and validate the cache against the current deployment
-		boolean cacheValid = true;
-		File controlFile = new File(getWorkingDirectory(), CacheControl.CONTROL_SERIALIZATION_FILENAME);
-		ObjectInputStream is = null;
-		if (!controlFile.exists()) {
-			cacheValid = false;
-		} else {
-			CacheControl control = null;
-			try {
-				is = new ObjectInputStream(new FileInputStream(controlFile));
-				control = (CacheControl)is.readObject();
-				if (!control.getOptionsMap().equals(getOptions().getOptionsMap()) ||
-					!control.getRawConfig().equals(config.toString())) {
-					cacheValid = false;
-				}
-				if (control.getInitStamp() != 0) {
-					if (isTraceLogging) {
-						log.exiting(sourceClass, sourceMethod, "Deployment contains customizations"); //$NON-NLS-1$
-					}
-					return;
-				}
-			} catch (Exception ex) {
-				if (log.isLoggable(Level.WARNING)) {
-					log.logp(Level.WARNING, sourceClass, sourceMethod, ex.getMessage(), ex);
-				}
-			} finally {
-				if (is != null) IOUtils.closeQuietly(is);
-			}
-		}
-		if (cacheValid) {
-			if (isTraceLogging) {
-				log.exiting(sourceClass, sourceMethod, "Cache is valid"); //$NON-NLS-1$
-			}
-			return;
-		}
-
-		// Try to load the cache primer bundle
-		Bundle bundle = BundleResolverFactory.getResolver(contributingBundle).getBundle(cachePrimerBundleName);
-		if (bundle == null) {
-			if (isTraceLogging) {
-				log.exiting(sourceClass, sourceMethod, "Bundle " + cachePrimerBundleName + " not loaded"); //$NON-NLS-1$ //$NON-NLS-2$
-			}
-			return;
-		}
-		// Verify that the cache bust header in the bundle matches the current cache bust value
-		String cacheBust = (String)bundle.getHeaders().get(CACHEBUST_HEADER);
-		if (!AggregatorUtil.getCacheBust(config, options).equals(cacheBust)) {
-			if (isTraceLogging) {
-				log.exiting(sourceClass, sourceMethod, "Stale cache primer bundle"); //$NON-NLS-1$
-			}
-			return;
-		}
-		// Get the bundle file location
-		String loc = bundle.getLocation();
-		if (isTraceLogging) {
-			log.logp(Level.FINER, sourceClass, sourceMethod, "Cache primer bundle location = " + loc); //$NON-NLS-1$
-		}
-
-		final File sourceDir = getWorkingDirectory();
-		File[] files = sourceDir.listFiles();
-		// If the cache directory has content, then remove it
-		if (files.length > 0) {
-			// Move content to be deleted to the trash directory so it can be deleted asynchronously
-			// We don't want file deletions to delay server startup.
-			File trashDir = new File(sourceDir, TRASHDIRNAME);
-
-			// create the trash directory if it doesn't already exist
-			if (!trashDir.exists()) {
-				trashDir.mkdir();
-			}
-
-			// Find a name for the target directory in the trash directory.  We need to avoid
-			// name collisions when moving files in the event that the trash directory already
-			// has content.
-			Set<String> names = new HashSet<String>(Arrays.asList(trashDir.list()));
-			String targetDirName = MessageFormat.format(TEMPDIRFORMAT, new Object[]{0});
-			for (int i = 0; i < names.size()+1; i++) {
-				String testName = MessageFormat.format(TEMPDIRFORMAT, new Object[]{i});
-				if (!names.contains(testName)) {
-					targetDirName = testName;
-					break;
-				}
-			}
-			// Create the target directory
-			File targetDir = new File(trashDir, targetDirName);
-			targetDir.mkdir();
-			// Move files from the cache directory to the target directory
-			for (File file : files) {
-				File targetFile = new File(targetDir, file.getName());
-				if (TRASHDIRNAME.equals(targetFile.getName())) {
-					continue;
-				}
-				if (!file.renameTo(targetFile)) {
-					throw new IOException("Move failed: " + file.getAbsolutePath() + " => " + targetFile.getAbsolutePath()); //$NON-NLS-1$ //$NON-NLS-2$
-				}
-			}
-			// Delete the trash directory asynchronously
-			getExecutors().getFileDeleteExecutor().schedule(new Runnable() {
-				@Override
-				public void run() {
-					try {
-						FileUtils.deleteDirectory(new File(sourceDir, TRASHDIRNAME));
-					} catch (IOException ex) {
-						if (log.isLoggable(Level.WARNING)) {
-							log.logp(Level.WARNING, sourceClass, sourceMethod, ex.getMessage(), ex);
-						}
-					}
-				}
-			}, 30, TimeUnit.SECONDS);
-		}
-		// Now unzip the cache primer to the cache directory
-		BundleUtil.extract(bundle, getWorkingDirectory(), JAGGR_CACHE_DIRECTORY);
-
-		if (log.isLoggable(Level.INFO)) {
-			log.logp(Level.INFO, sourceClass, sourceMethod,
-					MessageFormat.format(Messages.AggregatorImpl_2, new Object[]{cachePrimerBundleName})
-			);
-		}
-		if (isTraceLogging) {
-			log.exiting(sourceClass, sourceMethod);
-		}
-	}
-
-	/**
-	 * Command handler to create a cache primer bundle containing the contents of the cache
-	 * directory.
-	 *
-	 * @param bundleSymbolicName
-	 *            the symbolic name of the bundle to be created
-	 * @param bundleFileName
-	 *            the filename of the bundle to be created
-	 * @return the string to be displayed in the console (the fully qualified filename of the
-	 *         bundle if successful or an error message otherwise)
-	 * @throws IOException
-	 */
-	public String createCacheBundle(String bundleSymbolicName, String bundleFileName) throws IOException {
-		final String sourceMethod = "createCacheBundle"; //$NON-NLS-1$
-		final boolean isTraceLogging = log.isLoggable(Level.FINER);
-		if (isTraceLogging) {
-			log.entering(sourceClass, sourceMethod, new Object[]{bundleSymbolicName, bundleFileName});
-		}
-		// Serialize the cache
-		getCacheManager().serializeCache();
-
-		// De-serialize the control file to obtain the cache control data
-		File controlFile = new File(getWorkingDirectory(), CacheControl.CONTROL_SERIALIZATION_FILENAME);
-		CacheControl control = null;
-		ObjectInputStream ois = new ObjectInputStream(new FileInputStream(controlFile));;
-		try {
-			control = (CacheControl)ois.readObject();
-		} catch (Exception ex) {
-			throw new IOException(ex);
-		} finally {
-			IOUtils.closeQuietly(ois);
-		}
-		if (control.getInitStamp() != 0) {
-			return Messages.AggregatorImpl_3;
-		}
-		// create the bundle manifest
-		InputStream is = AggregatorImpl.class.getClassLoader().getResourceAsStream(MANIFEST_TEMPLATE);
-		StringWriter writer = new StringWriter();
-		CopyUtil.copy(is, writer);
-		String template = writer.toString();
-		String manifest = MessageFormat.format(template, new Object[]{
-				Long.toString(new Date().getTime()),
-				getContributingBundle().getHeaders().get("Bundle-Version"), //$NON-NLS-1$
-				bundleSymbolicName,
-				AggregatorUtil.getCacheBust(this)
-		});
-		// create the jar
-		File bundleFile = new File(bundleFileName);
-		ZipUtil.Packer packer = new ZipUtil.Packer();
-		packer.open(bundleFile);
-		try {
-			packer.packDirectory(getWorkingDirectory(), JAGGR_CACHE_DIRECTORY);
-			packer.packEntryFromStream("META-INF/MANIFEST.MF", new ByteArrayInputStream(manifest.getBytes("UTF-8")), new Date().getTime()); //$NON-NLS-1$ //$NON-NLS-2$
-		} finally {
-			packer.close();
-		}
-		String result = bundleFile.getCanonicalPath();
-
-		if (isTraceLogging) {
-			log.exiting(sourceClass, sourceMethod, result);
-		}
-		return result;
-	}
-
-	/**
-	 * Implementation of eponymous console command. Provided to allow cache priming requests to be
-	 * issued via the server console by automation scripts.
-	 *
-	 * @param requestUrl
-	 *            the URL to process
-	 * @return the status code as a string
-	 * @throws IOException
-	 * @throws ServletException
-	 */
-	public String processRequestUrl(String requestUrl) throws IOException, ServletException {
-		ConsoleHttpServletRequest req = new ConsoleHttpServletRequest(getServletConfig().getServletContext(), requestUrl);
-		OutputStream nulOutputStream = new OutputStream() {
-			@Override public void write(int b) throws IOException {}
-		};
-		ConsoleHttpServletResponse resp = new ConsoleHttpServletResponse(nulOutputStream);
-		doGet(req, resp);
-		return Integer.toString(resp.getStatus());
-	}
-}
-
+	 * Determines if the current cache data is valid and if not, then attempts to prime the
+	 * cache using a config specified bundle.
+	 *
+	 * @param config the config object
+	 * @throws IOException
+	 */
+	void primeCache(IConfig config) throws IOException {
+		final String sourceMethod = "primeCache"; //$NON-NLS-1$
+		final boolean isTraceLogging = log.isLoggable(Level.FINER);
+		if (isTraceLogging) {
+			log.entering(sourceClass, sourceMethod, new Object[]{config});
+		}
+
+		String cachePrimerBundleName = null;
+
+		// Get config param.  If not specified, then return
+		Object cachePrimerBundleNameObj = config.getProperty(CACHEPRIMERBUNDLENAME_CONFIGPARAM, String.class);
+		if (cachePrimerBundleNameObj instanceof String) {
+			cachePrimerBundleName = (String)cachePrimerBundleNameObj;
+		}
+		if (cachePrimerBundleName == null) {
+			if (isTraceLogging) {
+				log.exiting(sourceClass, sourceMethod, CACHEPRIMERBUNDLENAME_CONFIGPARAM + " not specified."); //$NON-NLS-1$
+			}
+			return;
+		}
+
+		// De-serialize the cache control object and validate the cache against the current deployment
+		boolean cacheValid = true;
+		File controlFile = new File(getWorkingDirectory(), CacheControl.CONTROL_SERIALIZATION_FILENAME);
+		ObjectInputStream is = null;
+		if (!controlFile.exists()) {
+			cacheValid = false;
+		} else {
+			CacheControl control = null;
+			try {
+				is = new ObjectInputStream(new FileInputStream(controlFile));
+				control = (CacheControl)is.readObject();
+				if (!control.getOptionsMap().equals(getOptions().getOptionsMap()) ||
+					!control.getRawConfig().equals(config.toString())) {
+					cacheValid = false;
+				}
+				if (control.getInitStamp() != 0) {
+					if (isTraceLogging) {
+						log.exiting(sourceClass, sourceMethod, "Deployment contains customizations"); //$NON-NLS-1$
+					}
+					return;
+				}
+			} catch (Exception ex) {
+				if (log.isLoggable(Level.WARNING)) {
+					log.logp(Level.WARNING, sourceClass, sourceMethod, ex.getMessage(), ex);
+				}
+			} finally {
+				if (is != null) IOUtils.closeQuietly(is);
+			}
+		}
+		if (cacheValid) {
+			if (isTraceLogging) {
+				log.exiting(sourceClass, sourceMethod, "Cache is valid"); //$NON-NLS-1$
+			}
+			return;
+		}
+
+		// Try to load the cache primer bundle
+		Bundle bundle = BundleResolverFactory.getResolver(contributingBundle).getBundle(cachePrimerBundleName);
+		if (bundle == null) {
+			if (isTraceLogging) {
+				log.exiting(sourceClass, sourceMethod, "Bundle " + cachePrimerBundleName + " not loaded"); //$NON-NLS-1$ //$NON-NLS-2$
+			}
+			return;
+		}
+		// Verify that the cache bust header in the bundle matches the current cache bust value
+		String cacheBust = (String)bundle.getHeaders().get(CACHEBUST_HEADER);
+		if (!AggregatorUtil.getCacheBust(config, options).equals(cacheBust)) {
+			if (isTraceLogging) {
+				log.exiting(sourceClass, sourceMethod, "Stale cache primer bundle"); //$NON-NLS-1$
+			}
+			return;
+		}
+		// Get the bundle file location
+		String loc = bundle.getLocation();
+		if (isTraceLogging) {
+			log.logp(Level.FINER, sourceClass, sourceMethod, "Cache primer bundle location = " + loc); //$NON-NLS-1$
+		}
+
+		final File sourceDir = getWorkingDirectory();
+		File[] files = sourceDir.listFiles();
+		// If the cache directory has content, then remove it
+		if (files.length > 0) {
+			// Move content to be deleted to the trash directory so it can be deleted asynchronously
+			// We don't want file deletions to delay server startup.
+			File trashDir = new File(sourceDir, TRASHDIRNAME);
+
+			// create the trash directory if it doesn't already exist
+			if (!trashDir.exists()) {
+				trashDir.mkdir();
+			}
+
+			// Find a name for the target directory in the trash directory.  We need to avoid
+			// name collisions when moving files in the event that the trash directory already
+			// has content.
+			Set<String> names = new HashSet<String>(Arrays.asList(trashDir.list()));
+			String targetDirName = MessageFormat.format(TEMPDIRFORMAT, new Object[]{0});
+			for (int i = 0; i < names.size()+1; i++) {
+				String testName = MessageFormat.format(TEMPDIRFORMAT, new Object[]{i});
+				if (!names.contains(testName)) {
+					targetDirName = testName;
+					break;
+				}
+			}
+			// Create the target directory
+			File targetDir = new File(trashDir, targetDirName);
+			targetDir.mkdir();
+			// Move files from the cache directory to the target directory
+			for (File file : files) {
+				File targetFile = new File(targetDir, file.getName());
+				if (TRASHDIRNAME.equals(targetFile.getName())) {
+					continue;
+				}
+				if (!file.renameTo(targetFile)) {
+					throw new IOException("Move failed: " + file.getAbsolutePath() + " => " + targetFile.getAbsolutePath()); //$NON-NLS-1$ //$NON-NLS-2$
+				}
+			}
+			// Delete the trash directory asynchronously
+			getExecutors().getFileDeleteExecutor().schedule(new Runnable() {
+				@Override
+				public void run() {
+					try {
+						FileUtils.deleteDirectory(new File(sourceDir, TRASHDIRNAME));
+					} catch (IOException ex) {
+						if (log.isLoggable(Level.WARNING)) {
+							log.logp(Level.WARNING, sourceClass, sourceMethod, ex.getMessage(), ex);
+						}
+					}
+				}
+			}, 30, TimeUnit.SECONDS);
+		}
+		// Now unzip the cache primer to the cache directory
+		BundleUtil.extract(bundle, getWorkingDirectory(), JAGGR_CACHE_DIRECTORY);
+
+		if (log.isLoggable(Level.INFO)) {
+			log.logp(Level.INFO, sourceClass, sourceMethod,
+					MessageFormat.format(Messages.AggregatorImpl_2, new Object[]{cachePrimerBundleName})
+			);
+		}
+		if (isTraceLogging) {
+			log.exiting(sourceClass, sourceMethod);
+		}
+	}
+
+	/**
+	 * Command handler to create a cache primer bundle containing the contents of the cache
+	 * directory.
+	 *
+	 * @param bundleSymbolicName
+	 *            the symbolic name of the bundle to be created
+	 * @param bundleFileName
+	 *            the filename of the bundle to be created
+	 * @return the string to be displayed in the console (the fully qualified filename of the
+	 *         bundle if successful or an error message otherwise)
+	 * @throws IOException
+	 */
+	public String createCacheBundle(String bundleSymbolicName, String bundleFileName) throws IOException {
+		final String sourceMethod = "createCacheBundle"; //$NON-NLS-1$
+		final boolean isTraceLogging = log.isLoggable(Level.FINER);
+		if (isTraceLogging) {
+			log.entering(sourceClass, sourceMethod, new Object[]{bundleSymbolicName, bundleFileName});
+		}
+		// Serialize the cache
+		getCacheManager().serializeCache();
+
+		// De-serialize the control file to obtain the cache control data
+		File controlFile = new File(getWorkingDirectory(), CacheControl.CONTROL_SERIALIZATION_FILENAME);
+		CacheControl control = null;
+		ObjectInputStream ois = new ObjectInputStream(new FileInputStream(controlFile));;
+		try {
+			control = (CacheControl)ois.readObject();
+		} catch (Exception ex) {
+			throw new IOException(ex);
+		} finally {
+			IOUtils.closeQuietly(ois);
+		}
+		if (control.getInitStamp() != 0) {
+			return Messages.AggregatorImpl_3;
+		}
+		// create the bundle manifest
+		InputStream is = AggregatorImpl.class.getClassLoader().getResourceAsStream(MANIFEST_TEMPLATE);
+		StringWriter writer = new StringWriter();
+		CopyUtil.copy(is, writer);
+		String template = writer.toString();
+		String manifest = MessageFormat.format(template, new Object[]{
+				Long.toString(new Date().getTime()),
+				getContributingBundle().getHeaders().get("Bundle-Version"), //$NON-NLS-1$
+				bundleSymbolicName,
+				AggregatorUtil.getCacheBust(this)
+		});
+		// create the jar
+		File bundleFile = new File(bundleFileName);
+		ZipUtil.Packer packer = new ZipUtil.Packer();
+		packer.open(bundleFile);
+		try {
+			packer.packDirectory(getWorkingDirectory(), JAGGR_CACHE_DIRECTORY);
+			packer.packEntryFromStream("META-INF/MANIFEST.MF", new ByteArrayInputStream(manifest.getBytes("UTF-8")), new Date().getTime()); //$NON-NLS-1$ //$NON-NLS-2$
+		} finally {
+			packer.close();
+		}
+		String result = bundleFile.getCanonicalPath();
+
+		if (isTraceLogging) {
+			log.exiting(sourceClass, sourceMethod, result);
+		}
+		return result;
+	}
+
+	/**
+	 * Implementation of eponymous console command. Provided to allow cache priming requests to be
+	 * issued via the server console by automation scripts.
+	 *
+	 * @param requestUrl
+	 *            the URL to process
+	 * @return the status code as a string
+	 * @throws IOException
+	 * @throws ServletException
+	 */
+	public String processRequestUrl(String requestUrl) throws IOException, ServletException {
+		ConsoleHttpServletRequest req = new ConsoleHttpServletRequest(getServletConfig().getServletContext(), requestUrl);
+		OutputStream nulOutputStream = new OutputStream() {
+			@Override public void write(int b) throws IOException {}
+		};
+		ConsoleHttpServletResponse resp = new ConsoleHttpServletResponse(nulOutputStream);
+		doGet(req, resp);
+		return Integer.toString(resp.getStatus());
+	}
+
+}
+