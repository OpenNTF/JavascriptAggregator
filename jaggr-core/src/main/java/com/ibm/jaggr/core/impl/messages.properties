# (C) Copyright 2012, IBM Corporation
#
# Licensed under the Apache License, Version 2.0 (the "License");
# you may not use this file except in compliance with the License.
# You may obtain a copy of the License at   
#
#     http://www.apache.org/licenses/LICENSE-2.0
#
# Unless required by applicable law or agreed to in writing, software
# distributed under the License is distributed on an "AS IS" BASIS,
# WITHOUT WARRANTIES OR CONDITIONS OF ANY KIND, either express or implied.
# See the License for the specific language governing permissions and
# limitations under the License.

# NLS_ENCODING=UNICODE
# NLS_MARKUP=IBMNJDK2
# NLS_MESSAGEFORMAT_VAR

## G11N SA UI

Busy=The server is busy processing the dependencies.  Please try again in a few moments.\r\n\r\nThis message is being displayed by the AMD Aggregation servlet because the servlet is running in development mode and a request was received while the servlet was busy building/validating module dependencies.
# {0} = eye catcher (e.g. aggregator)
# {1} = separator (colon or space depending on the command processor)
# {2} = command
# {3+} = parameters and/or keywords
CommandProvider_0=---Aggregation Service---
CommandProvider_1=\t{0}{1}{2} - shows aggregator help
CommandProvider_2=\t{0}{1}{2} - lists registered aggregation servlets
CommandProvider_3=\t{0}{1}{2} <servlet> - reloads the config script
CommandProvider_4=\t{0}{1}{2} <servlet> [{3}] - reloads the dependency graph
CommandProvider_5=\t{0}{1}{2} <servlet> <module> [<feature list>] - false features begin with !
CommandProvider_16=\t{0}{1}{2} <servlet> <module> [<feature list>] - {3} with has plugin branching
CommandProvider_6=\t{0}{1}{2} <servlet> - clears the cache for the specified servlet
CommandProvider_7=\t{0}{1}{2} <servlet> {3}|{4} [<regular expression>] - outputs the cache metadata for the specified servlet, using the specified regular expression to filter the output by module names
CommandProvider_8=\t{0}{1}{2} <servlet> - displays the current options and their values for the specified servlet.
CommandProvider_9=\t{0}{1}{2} <servlet> <name> [<value>] - sets the specified option to the specified value or removes the option if value is not specified
CommandProvider_17=\t{0}{1}{2} <servlet> - config for the servlet
CommandProvider_18=\t{0}{1}{2} <servlet> - displays the location of the servlet directory for the specified servlet
CommandProvider_21=\t{0}{1}{2} <servlet> <status> [<count> [<skip> [<response file>]]] - sets forced error response params (development mode must be enabled)
<<<<<<< HEAD
CommandProvider_25=\t{0}{1}{2} <servlet> <query-args> - processes a synthetic request using the specified query args (useful for cache priming)
=======
CommandProvider_24=\t{0}{1}{2} <servlet> <bundle-symbolic-name> <bundle-file> - creates a cache primer bundle
>>>>>>> 00bca600
# {0} = eyecatcher (e.g. aggregator)
# {1} = command name (e.g. list)
CommandProvider_10=Use the "{0} {1}" command to get a list of running servlets.
# {0} = servlet name
CommandProvider_11=Servlet {0} is not running.
# {0} = user entered string
CommandProvider_12=Invalid output target {0}.
# {0} = servlet name
# {1} = file path name
CommandProvider_13=Cache data for servlet {0} output to {1}
# {0} = option name
# {1} = option value
CommandProvider_14=Option {0} set to {1}
# {0} = option name
CommandProvider_15=Option {0} has been reset to its default value
CommandProvider_19=No servlets are currently running
CommandProvider_20=Config script re-loaded
CommandProvider_22=Module not specified.
# [0] = a JSON like string
CommandProvider_23=Defined features: {0}.
# {0} = servlet name
CommandProvider_26=Cleared cache for servlet {0} 
# {0} is number
CommandProvider_27=Response status = {0}
# {0} is string the user input
CommandProvider_28=Invalid value specified for forceError: {0}
CommandProvider_29=Development mode is not enabled
ConfigModified=The server side AMD config file has been modified.  Reloading the config and validating module dependencies...  Please clear your browser cache and reload the page after a few moments.\r\n\r\nThis message is being displayed by the AMD Aggregation servlet because the servlet is in development mode and the servlet has detected that the server-side AMD config file has been modified since it was last read.

Activator_1=AMD Module Aggregator starting in development mode
Activator_2=AMD Module Aggregator starting in debug mode
AggregatorCommandProvider_1=Unable to create directory {0}
# {0} = Java exception class name
# {1} = Java exception message
ExceptionResponse={0}: {1}.  \r\nSee server log for more details.
# {0} = a module id (file name like string)
# {1} = an OSGi console command string
# {2} = a file directory path name
DepVerificationFailed=Dependency verification failed for module "{0}".  This message is being displayed by the AMD Aggregation servlet because the servlet is running in development mode and the servlet has detected that the dependent modules for the specified module have changed since module dependencies were last built/validated on the server.  Module dependencies are now being revalidated...  Please clear your browser cache and reload the page in a few moments.\r\n\r\nIf this message repeats, then try rebuilding module depenedencies from scratch by issuing the command "{1}" in the server\''s OSGi console, or else delete the contents of the directory "{2}" and restart the server.
<|MERGE_RESOLUTION|>--- conflicted
+++ resolved
@@ -1,83 +1,80 @@
-# (C) Copyright 2012, IBM Corporation
-#
-# Licensed under the Apache License, Version 2.0 (the "License");
-# you may not use this file except in compliance with the License.
-# You may obtain a copy of the License at   
-#
-#     http://www.apache.org/licenses/LICENSE-2.0
-#
-# Unless required by applicable law or agreed to in writing, software
-# distributed under the License is distributed on an "AS IS" BASIS,
-# WITHOUT WARRANTIES OR CONDITIONS OF ANY KIND, either express or implied.
-# See the License for the specific language governing permissions and
-# limitations under the License.
-
-# NLS_ENCODING=UNICODE
-# NLS_MARKUP=IBMNJDK2
-# NLS_MESSAGEFORMAT_VAR
-
-## G11N SA UI
-
-Busy=The server is busy processing the dependencies.  Please try again in a few moments.\r\n\r\nThis message is being displayed by the AMD Aggregation servlet because the servlet is running in development mode and a request was received while the servlet was busy building/validating module dependencies.
-# {0} = eye catcher (e.g. aggregator)
-# {1} = separator (colon or space depending on the command processor)
-# {2} = command
-# {3+} = parameters and/or keywords
-CommandProvider_0=---Aggregation Service---
-CommandProvider_1=\t{0}{1}{2} - shows aggregator help
-CommandProvider_2=\t{0}{1}{2} - lists registered aggregation servlets
-CommandProvider_3=\t{0}{1}{2} <servlet> - reloads the config script
-CommandProvider_4=\t{0}{1}{2} <servlet> [{3}] - reloads the dependency graph
-CommandProvider_5=\t{0}{1}{2} <servlet> <module> [<feature list>] - false features begin with !
-CommandProvider_16=\t{0}{1}{2} <servlet> <module> [<feature list>] - {3} with has plugin branching
-CommandProvider_6=\t{0}{1}{2} <servlet> - clears the cache for the specified servlet
-CommandProvider_7=\t{0}{1}{2} <servlet> {3}|{4} [<regular expression>] - outputs the cache metadata for the specified servlet, using the specified regular expression to filter the output by module names
-CommandProvider_8=\t{0}{1}{2} <servlet> - displays the current options and their values for the specified servlet.
-CommandProvider_9=\t{0}{1}{2} <servlet> <name> [<value>] - sets the specified option to the specified value or removes the option if value is not specified
-CommandProvider_17=\t{0}{1}{2} <servlet> - config for the servlet
-CommandProvider_18=\t{0}{1}{2} <servlet> - displays the location of the servlet directory for the specified servlet
-CommandProvider_21=\t{0}{1}{2} <servlet> <status> [<count> [<skip> [<response file>]]] - sets forced error response params (development mode must be enabled)
-<<<<<<< HEAD
-CommandProvider_25=\t{0}{1}{2} <servlet> <query-args> - processes a synthetic request using the specified query args (useful for cache priming)
-=======
-CommandProvider_24=\t{0}{1}{2} <servlet> <bundle-symbolic-name> <bundle-file> - creates a cache primer bundle
->>>>>>> 00bca600
-# {0} = eyecatcher (e.g. aggregator)
-# {1} = command name (e.g. list)
-CommandProvider_10=Use the "{0} {1}" command to get a list of running servlets.
-# {0} = servlet name
-CommandProvider_11=Servlet {0} is not running.
-# {0} = user entered string
-CommandProvider_12=Invalid output target {0}.
-# {0} = servlet name
-# {1} = file path name
-CommandProvider_13=Cache data for servlet {0} output to {1}
-# {0} = option name
-# {1} = option value
-CommandProvider_14=Option {0} set to {1}
-# {0} = option name
-CommandProvider_15=Option {0} has been reset to its default value
-CommandProvider_19=No servlets are currently running
-CommandProvider_20=Config script re-loaded
-CommandProvider_22=Module not specified.
-# [0] = a JSON like string
-CommandProvider_23=Defined features: {0}.
-# {0} = servlet name
-CommandProvider_26=Cleared cache for servlet {0} 
-# {0} is number
-CommandProvider_27=Response status = {0}
-# {0} is string the user input
-CommandProvider_28=Invalid value specified for forceError: {0}
-CommandProvider_29=Development mode is not enabled
-ConfigModified=The server side AMD config file has been modified.  Reloading the config and validating module dependencies...  Please clear your browser cache and reload the page after a few moments.\r\n\r\nThis message is being displayed by the AMD Aggregation servlet because the servlet is in development mode and the servlet has detected that the server-side AMD config file has been modified since it was last read.
-
-Activator_1=AMD Module Aggregator starting in development mode
-Activator_2=AMD Module Aggregator starting in debug mode
-AggregatorCommandProvider_1=Unable to create directory {0}
-# {0} = Java exception class name
-# {1} = Java exception message
-ExceptionResponse={0}: {1}.  \r\nSee server log for more details.
-# {0} = a module id (file name like string)
-# {1} = an OSGi console command string
-# {2} = a file directory path name
-DepVerificationFailed=Dependency verification failed for module "{0}".  This message is being displayed by the AMD Aggregation servlet because the servlet is running in development mode and the servlet has detected that the dependent modules for the specified module have changed since module dependencies were last built/validated on the server.  Module dependencies are now being revalidated...  Please clear your browser cache and reload the page in a few moments.\r\n\r\nIf this message repeats, then try rebuilding module depenedencies from scratch by issuing the command "{1}" in the server\''s OSGi console, or else delete the contents of the directory "{2}" and restart the server.
+# (C) Copyright 2012, IBM Corporation
+#
+# Licensed under the Apache License, Version 2.0 (the "License");
+# you may not use this file except in compliance with the License.
+# You may obtain a copy of the License at   
+#
+#     http://www.apache.org/licenses/LICENSE-2.0
+#
+# Unless required by applicable law or agreed to in writing, software
+# distributed under the License is distributed on an "AS IS" BASIS,
+# WITHOUT WARRANTIES OR CONDITIONS OF ANY KIND, either express or implied.
+# See the License for the specific language governing permissions and
+# limitations under the License.
+
+# NLS_ENCODING=UNICODE
+# NLS_MARKUP=IBMNJDK2
+# NLS_MESSAGEFORMAT_VAR
+
+## G11N SA UI
+
+Busy=The server is busy processing the dependencies.  Please try again in a few moments.\r\n\r\nThis message is being displayed by the AMD Aggregation servlet because the servlet is running in development mode and a request was received while the servlet was busy building/validating module dependencies.
+# {0} = eye catcher (e.g. aggregator)
+# {1} = separator (colon or space depending on the command processor)
+# {2} = command
+# {3+} = parameters and/or keywords
+CommandProvider_0=---Aggregation Service---
+CommandProvider_1=\t{0}{1}{2} - shows aggregator help
+CommandProvider_2=\t{0}{1}{2} - lists registered aggregation servlets
+CommandProvider_3=\t{0}{1}{2} <servlet> - reloads the config script
+CommandProvider_4=\t{0}{1}{2} <servlet> [{3}] - reloads the dependency graph
+CommandProvider_5=\t{0}{1}{2} <servlet> <module> [<feature list>] - false features begin with !
+CommandProvider_16=\t{0}{1}{2} <servlet> <module> [<feature list>] - {3} with has plugin branching
+CommandProvider_6=\t{0}{1}{2} <servlet> - clears the cache for the specified servlet
+CommandProvider_7=\t{0}{1}{2} <servlet> {3}|{4} [<regular expression>] - outputs the cache metadata for the specified servlet, using the specified regular expression to filter the output by module names
+CommandProvider_8=\t{0}{1}{2} <servlet> - displays the current options and their values for the specified servlet.
+CommandProvider_9=\t{0}{1}{2} <servlet> <name> [<value>] - sets the specified option to the specified value or removes the option if value is not specified
+CommandProvider_17=\t{0}{1}{2} <servlet> - config for the servlet
+CommandProvider_18=\t{0}{1}{2} <servlet> - displays the location of the servlet directory for the specified servlet
+CommandProvider_21=\t{0}{1}{2} <servlet> <status> [<count> [<skip> [<response file>]]] - sets forced error response params (development mode must be enabled)
+CommandProvider_25=\t{0}{1}{2} <servlet> <query-args> - processes a synthetic request using the specified query args (useful for cache priming)
+CommandProvider_24=\t{0}{1}{2} <servlet> <bundle-symbolic-name> <bundle-file> - creates a cache primer bundle
+# {0} = eyecatcher (e.g. aggregator)
+# {1} = command name (e.g. list)
+CommandProvider_10=Use the "{0} {1}" command to get a list of running servlets.
+# {0} = servlet name
+CommandProvider_11=Servlet {0} is not running.
+# {0} = user entered string
+CommandProvider_12=Invalid output target {0}.
+# {0} = servlet name
+# {1} = file path name
+CommandProvider_13=Cache data for servlet {0} output to {1}
+# {0} = option name
+# {1} = option value
+CommandProvider_14=Option {0} set to {1}
+# {0} = option name
+CommandProvider_15=Option {0} has been reset to its default value
+CommandProvider_19=No servlets are currently running
+CommandProvider_20=Config script re-loaded
+CommandProvider_22=Module not specified.
+# [0] = a JSON like string
+CommandProvider_23=Defined features: {0}.
+# {0} = servlet name
+CommandProvider_26=Cleared cache for servlet {0} 
+# {0} is number
+CommandProvider_27=Response status = {0}
+# {0} is string the user input
+CommandProvider_28=Invalid value specified for forceError: {0}
+CommandProvider_29=Development mode is not enabled
+ConfigModified=The server side AMD config file has been modified.  Reloading the config and validating module dependencies...  Please clear your browser cache and reload the page after a few moments.\r\n\r\nThis message is being displayed by the AMD Aggregation servlet because the servlet is in development mode and the servlet has detected that the server-side AMD config file has been modified since it was last read.
+
+Activator_1=AMD Module Aggregator starting in development mode
+Activator_2=AMD Module Aggregator starting in debug mode
+AggregatorCommandProvider_1=Unable to create directory {0}
+# {0} = Java exception class name
+# {1} = Java exception message
+ExceptionResponse={0}: {1}.  \r\nSee server log for more details.
+# {0} = a module id (file name like string)
+# {1} = an OSGi console command string
+# {2} = a file directory path name
+DepVerificationFailed=Dependency verification failed for module "{0}".  This message is being displayed by the AMD Aggregation servlet because the servlet is running in development mode and the servlet has detected that the dependent modules for the specified module have changed since module dependencies were last built/validated on the server.  Module dependencies are now being revalidated...  Please clear your browser cache and reload the page in a few moments.\r\n\r\nIf this message repeats, then try rebuilding module depenedencies from scratch by issuing the command "{1}" in the server\''s OSGi console, or else delete the contents of the directory "{2}" and restart the server.