/*
 * (C) Copyright 2012, IBM Corporation
 *
 * Licensed under the Apache License, Version 2.0 (the "License");
 * you may not use this file except in compliance with the License.
 * You may obtain a copy of the License at
 *
 *     http://www.apache.org/licenses/LICENSE-2.0
 *
 * Unless required by applicable law or agreed to in writing, software
 * distributed under the License is distributed on an "AS IS" BASIS,
 * WITHOUT WARRANTIES OR CONDITIONS OF ANY KIND, either express or implied.
 * See the License for the specific language governing permissions and
 * limitations under the License.
 */

package com.ibm.jaggr.core.impl;

import com.ibm.jaggr.core.util.NLS;

public class Messages extends NLS {
	private static final String BUNDLE_NAME = Messages.class.getPackage().getName() + ".messages"; //$NON-NLS-1$

	public static String Activator_1;
	public static String Activator_2;
	public static String AggregatorCommandProvider_1;
	public static String ExceptionResponse;
	public static String DepVerificationFailed;
	public static String Busy;
	public static String CommandProvider_0;
	public static String CommandProvider_1;
	public static String CommandProvider_2;
	public static String CommandProvider_3;
	public static String CommandProvider_4;
	public static String CommandProvider_5;
	public static String CommandProvider_6;
	public static String CommandProvider_7;
	public static String CommandProvider_8;
	public static String CommandProvider_9;
	public static String CommandProvider_10;
	public static String CommandProvider_11;
	public static String CommandProvider_12;
	public static String CommandProvider_13;
	public static String CommandProvider_14;
	public static String CommandProvider_15;
	public static String CommandProvider_16;
	public static String CommandProvider_17;
	public static String CommandProvider_18;
	public static String CommandProvider_19;
	public static String CommandProvider_20;
	public static String CommandProvider_21;
	public static String CommandProvider_22;
	public static String CommandProvider_23;
<<<<<<< HEAD
=======
	public static String CommandProvider_24;
>>>>>>> 00bca600
	public static String CommandProvider_25;
	public static String CommandProvider_26;
	public static String CommandProvider_27;
	public static String CommandProvider_28;
	public static String CommandProvider_29;
	public static String ConfigModified;
	static {
		// initialize resource bundle
		NLS.initializeMessages(BUNDLE_NAME, Messages.class);
	}

	private Messages() {
	}
}
<|MERGE_RESOLUTION|>--- conflicted
+++ resolved
@@ -1,71 +1,68 @@
-/*
- * (C) Copyright 2012, IBM Corporation
- *
- * Licensed under the Apache License, Version 2.0 (the "License");
- * you may not use this file except in compliance with the License.
- * You may obtain a copy of the License at
- *
- *     http://www.apache.org/licenses/LICENSE-2.0
- *
- * Unless required by applicable law or agreed to in writing, software
- * distributed under the License is distributed on an "AS IS" BASIS,
- * WITHOUT WARRANTIES OR CONDITIONS OF ANY KIND, either express or implied.
- * See the License for the specific language governing permissions and
- * limitations under the License.
- */
-
-package com.ibm.jaggr.core.impl;
-
-import com.ibm.jaggr.core.util.NLS;
-
-public class Messages extends NLS {
-	private static final String BUNDLE_NAME = Messages.class.getPackage().getName() + ".messages"; //$NON-NLS-1$
-
-	public static String Activator_1;
-	public static String Activator_2;
-	public static String AggregatorCommandProvider_1;
-	public static String ExceptionResponse;
-	public static String DepVerificationFailed;
-	public static String Busy;
-	public static String CommandProvider_0;
-	public static String CommandProvider_1;
-	public static String CommandProvider_2;
-	public static String CommandProvider_3;
-	public static String CommandProvider_4;
-	public static String CommandProvider_5;
-	public static String CommandProvider_6;
-	public static String CommandProvider_7;
-	public static String CommandProvider_8;
-	public static String CommandProvider_9;
-	public static String CommandProvider_10;
-	public static String CommandProvider_11;
-	public static String CommandProvider_12;
-	public static String CommandProvider_13;
-	public static String CommandProvider_14;
-	public static String CommandProvider_15;
-	public static String CommandProvider_16;
-	public static String CommandProvider_17;
-	public static String CommandProvider_18;
-	public static String CommandProvider_19;
-	public static String CommandProvider_20;
-	public static String CommandProvider_21;
-	public static String CommandProvider_22;
-	public static String CommandProvider_23;
-<<<<<<< HEAD
-=======
-	public static String CommandProvider_24;
->>>>>>> 00bca600
-	public static String CommandProvider_25;
-	public static String CommandProvider_26;
-	public static String CommandProvider_27;
-	public static String CommandProvider_28;
-	public static String CommandProvider_29;
-	public static String ConfigModified;
-	static {
-		// initialize resource bundle
-		NLS.initializeMessages(BUNDLE_NAME, Messages.class);
-	}
-
-	private Messages() {
-	}
-}
+/*
+ * (C) Copyright 2012, IBM Corporation
+ *
+ * Licensed under the Apache License, Version 2.0 (the "License");
+ * you may not use this file except in compliance with the License.
+ * You may obtain a copy of the License at
+ *
+ *     http://www.apache.org/licenses/LICENSE-2.0
+ *
+ * Unless required by applicable law or agreed to in writing, software
+ * distributed under the License is distributed on an "AS IS" BASIS,
+ * WITHOUT WARRANTIES OR CONDITIONS OF ANY KIND, either express or implied.
+ * See the License for the specific language governing permissions and
+ * limitations under the License.
+ */
+
+package com.ibm.jaggr.core.impl;
+
+import com.ibm.jaggr.core.util.NLS;
+
+public class Messages extends NLS {
+	private static final String BUNDLE_NAME = Messages.class.getPackage().getName() + ".messages"; //$NON-NLS-1$
+
+	public static String Activator_1;
+	public static String Activator_2;
+	public static String AggregatorCommandProvider_1;
+	public static String ExceptionResponse;
+	public static String DepVerificationFailed;
+	public static String Busy;
+	public static String CommandProvider_0;
+	public static String CommandProvider_1;
+	public static String CommandProvider_2;
+	public static String CommandProvider_3;
+	public static String CommandProvider_4;
+	public static String CommandProvider_5;
+	public static String CommandProvider_6;
+	public static String CommandProvider_7;
+	public static String CommandProvider_8;
+	public static String CommandProvider_9;
+	public static String CommandProvider_10;
+	public static String CommandProvider_11;
+	public static String CommandProvider_12;
+	public static String CommandProvider_13;
+	public static String CommandProvider_14;
+	public static String CommandProvider_15;
+	public static String CommandProvider_16;
+	public static String CommandProvider_17;
+	public static String CommandProvider_18;
+	public static String CommandProvider_19;
+	public static String CommandProvider_20;
+	public static String CommandProvider_21;
+	public static String CommandProvider_22;
+	public static String CommandProvider_23;
+	public static String CommandProvider_24;
+	public static String CommandProvider_25;
+	public static String CommandProvider_26;
+	public static String CommandProvider_27;
+	public static String CommandProvider_28;
+	public static String CommandProvider_29;
+	public static String ConfigModified;
+	static {
+		// initialize resource bundle
+		NLS.initializeMessages(BUNDLE_NAME, Messages.class);
+	}
+
+	private Messages() {
+	}
+}