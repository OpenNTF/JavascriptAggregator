--- conflicted
+++ resolved
@@ -1,587 +1,583 @@
-/*
- * (C) Copyright 2012, IBM Corporation
- *
- * Licensed under the Apache License, Version 2.0 (the "License");
- * you may not use this file except in compliance with the License.
- * You may obtain a copy of the License at
- *
- *     http://www.apache.org/licenses/LICENSE-2.0
- *
- * Unless required by applicable law or agreed to in writing, software
- * distributed under the License is distributed on an "AS IS" BASIS,
- * WITHOUT WARRANTIES OR CONDITIONS OF ANY KIND, either express or implied.
- * See the License for the specific language governing permissions and
- * limitations under the License.
- */
-
-package com.ibm.jaggr.core.util;
-
-import com.ibm.jaggr.core.IAggregator;
-import com.ibm.jaggr.core.deps.IDependencies;
-import com.ibm.jaggr.core.deps.ModuleDepInfo;
-import com.ibm.jaggr.core.deps.ModuleDeps;
-
-import java.io.IOException;
-import java.text.MessageFormat;
-import java.util.ArrayList;
-import java.util.Collections;
-import java.util.HashSet;
-import java.util.List;
-import java.util.Map;
-import java.util.Set;
-import java.util.logging.Level;
-import java.util.logging.Logger;
-import java.util.regex.Pattern;
-
-/**
- * Container class for the set of expanded dependencies for a list of modules.
- */
-public class DependencyList {
-	static final Logger log = Logger.getLogger(DependencyList.class.getName());
-
-	/** regular expression for detecting if a plugin name is the has! plugin */
-	static final Pattern hasPattern = Pattern.compile("(^|\\/)has$"); //$NON-NLS-1$
-
-	/**
-	 * The declaring source for the dependencies.  This information is included
-	 * in the diagnostic details when <code>includeDetails</code> is true.
-	 */
-	private String source = null;
-	/**
-	 * The explicit dependencies (i.e. the modules specified in the names list, plus
-	 * any additional modules resulting from has! plugin evaluation and alias
-	 * resolution.
-	 */
-	private ModuleDeps explicitDeps = null;
-
-	/**
-	 * The expanded dependences for the modules in explicitDeps.  This does not
-	 * include the modules specified in explicitDeps, but is is not exclusive of
-	 * that list either (i.e. modules listed in explicitDeps may also be included
-	 * here by virtue of being a dependency of another module).
-	 */
-	private ModuleDeps expandedDeps = null;
-
-	/**
-	 * The list of features that were evaluated when resolving any has! plugin
-	 * expressions or aliases.  This can include the names of features not
-	 * included in <code>features</code>.
-	 */
-	private final Set<String> dependentFeatures;
-
-	/**
-	 * The list of module names provided in the constructor
-	 */
-	private final Iterable<String> names;
-
-	/**
-	 * The {@link IAggregator} object from which we obtain references to other
-	 * required objects used in processing the dependencies.
-	 */
-	private final IAggregator aggr;
-
-	/**
-	 * The features to be used in resolving has! plug-in
-	 * expressions and aliases
-	 */
-	private final Features features;
-
-	/**
-	 * If true, then resolve aliases for the explicit dependencies.
-	 * Note that alias resolution is always performed for the
-	 * expanded dependencies.
-	 */
-	private boolean resolveAliases;
-
-	/**
-	 * Flag indicating whether or not to include dependency resolution details
-	 * as comments in the results
-	 */
-	private final boolean includeDetails;
-
-	/**
-	 * Flag indicating whether or not to include dependencies specified in require() calls.
-	 */
-	private final boolean includeRequireDeps;
-
-
-	/**
-	 * Flag indicating if this object has been initialized.
-	 */
-	private boolean initialized = false;
-
-	/**
-	 * Optional label string to associate with this object
-	 */
-	private String label = null;
-
-
-	/**
-	 * Object constructor. Note that resolution of expanded dependencies is not
-	 * done at object creation time, but rather, the first time that one of the
-	 * accessors is called.
-	 *
-	 * @param source
-	 *            The declaring source.  Included in diagnostic details.
-	 * @param names
-	 *            The list of normalized module ids for which expanded
-	 *            dependencies are needed.
-	 * @param aggr
-	 *            The aggregator servlet
-	 * @param features
-	 *            The map of feature-name value pairs to use for resolving has!
-	 *            plugin expressions and aliases
-	 * @param resolveAliases
-	 *            Flag indicating if alias resolution should be performed on the
-	 *            module ids specified in <code>names</code>. (Note: alias
-	 *            resolution is always performed for expanded dependencies.
-	 * @param includeDetails
-	 *            Flag indicating if diagnostic details should be included with
-	 *            the expanded dependencies
-	 */
-	public DependencyList(String source, Iterable<String> names, IAggregator aggr, Features features,  boolean resolveAliases, boolean includeDetails) {
-		this(source, names, aggr, features, resolveAliases, includeDetails, false);
-	}
-
-	/**
-	 * Object constructor. Note that resolution of expanded dependencies is not
-	 * done at object creation time, but rather, the first time that one of the
-	 * accessors is called.
-	 *
-	 * @param source
-	 *            The declaring source.  Included in diagnostic details.
-	 * @param names
-	 *            The list of normalized module ids for which expanded
-	 *            dependencies are needed.
-	 * @param aggr
-	 *            The aggregator servlet
-	 * @param features
-	 *            The map of feature-name value pairs to use for resolving has!
-	 *            plugin expressions and aliases
-	 * @param resolveAliases
-	 *            Flag indicating if alias resolution should be performed on the
-	 *            module ids specified in <code>names</code>. (Note: alias
-	 *            resolution is always performed for expanded dependencies.
-	 * @param includeDetails
-	 *            Flag indicating if diagnostic details should be included with
-	 *            the expanded dependencies
-	 * @param includeRequireDeps
-	 *            Flag indicating whether or not to include dependencies specified
-	 *            in require() calls.
-	 */
-	@SuppressWarnings("unchecked")
-	public DependencyList(String source, Iterable<String> names, IAggregator aggr, Features features,  boolean resolveAliases, boolean includeDetails, boolean includeRequireDeps) {
-		final boolean entryExitLogging = log.isLoggable(Level.FINER);
-		final String methodName = "<ctor>"; //$NON-NLS-1$
-		if (entryExitLogging) {
-			log.entering(DependencyList.class.getName(), methodName, new Object[]{names, aggr, features, resolveAliases, includeDetails});
-		}
-		this.source = source;
-		this.names = (Iterable<String>) (names != null ? names : Collections.emptySet());
-		this.aggr = aggr;
-		this.features = features;
-		this.resolveAliases = resolveAliases;
-		this.includeDetails = includeDetails;
-		this.includeRequireDeps = includeRequireDeps;
-		this.dependentFeatures = new HashSet<String>();
-		if (entryExitLogging) {
-			log.exiting(DependencyList.class.getName(), methodName);
-		}
-	}
-
-	/**
-	 * Constructs a DependencyList from pre-specified values
-	 *
-	 * @param explicitDeps
-	 * @param expandedDeps
-	 * @param dependentFeatures
-	 */
-	public DependencyList(ModuleDeps explicitDeps, ModuleDeps expandedDeps, Set<String> dependentFeatures) {
-		this.explicitDeps = explicitDeps;
-		this.expandedDeps = expandedDeps;
-		this.dependentFeatures = dependentFeatures;
-		initialized = true;
-		names = null;
-		includeDetails = false;
-		features = null;
-		aggr = null;
-		includeRequireDeps = false;
-	}
-
-	/**
-	 * Returns the explicit dependencies for the modules specified in
-	 * <code>names</code>. This includes the specified modules, plus any module
-	 * names resulting from resolving has! plugin expressions and aliases for
-	 * the specified modules.
-	 * <p>
-	 * The set of explicit dependencies is the key set of the returned map. The
-	 * value set of the map contains diagnostic details regarding the dependency
-	 * expansion of each module if <code>includeDetails</code> was true when the
-	 * object was constructed. Otherwise, the value objects will all be null.
-	 *
-	 * @return The explicit dependencies for the modules specified in
-	 *         <code>names</code>.
-	 * @throws IOException
-	 */
-	public ModuleDeps getExplicitDeps() throws IOException {
-		final boolean entryExitLogging = log.isLoggable(Level.FINER);
-		final String methodName = "getExplicitDeps"; //$NON-NLS-1$
-		if (entryExitLogging) {
-			log.entering(DependencyList.class.getName(), methodName);
-		}
-		if (!initialized) {
-			initialize();
-		}
-		if (entryExitLogging) {
-			log.exiting(DependencyList.class.getName(), methodName, explicitDeps);
-		}
-		return explicitDeps;
-	}
-
-	/**
-	 * Returns the set of expanded dependencies for the modules specified in
-	 * <code>names</code>. This set generally does not include the modules
-	 * specified in <code>names</names>, but is
-	 * is not exclusive of that list either.  A module specified in <code>names</code>
-	 * may be included in the result by virtue of being a dependency of another
-	 * module.
-	 * <p>
-	 * The set of expanded names is the key set of the returned map. The value
-	 * set of the map contains diagnostic details regarding the dependency
-	 * expansion of each module if <code>includeDetails</code> was true when the
-	 * object was constructed. Otherwise, the value objects will all be null.
-	 *
-	 * @return The expanded dependencies for the modules specified in
-	 *         <code>names</code>.
-	 * @throws IOException
-	 */
-	public ModuleDeps getExpandedDeps() throws IOException {
-		final boolean entryExitLogging = log.isLoggable(Level.FINER);
-		final String methodName = "getExpandedDeps"; //$NON-NLS-1$
-		if (entryExitLogging) {
-			log.entering(DependencyList.class.getName(), methodName);
-		}
-		if (!initialized) {
-			initialize();
-		}
-		if (entryExitLogging) {
-			log.exiting(DependencyList.class.getName(), methodName, expandedDeps);
-		}
-		return expandedDeps;
-	}
-
-	/**
-	 * Returns the set of features that were discovered when evaluating has!
-	 * plugin expressions or aliases when expanding the dependencies.  This
-	 * information may be required by the cache manager in order to properly
-	 * idenify cached responses.
-	 *
-	 * @return The set of discovered feature names.
-	 * @throws IOException
-	 */
-	public Set<String> getDependentFeatures() throws IOException {
-		final boolean entryExitLogging = log.isLoggable(Level.FINER);
-		final String methodName = "getDependentFeatures"; //$NON-NLS-1$
-		if (entryExitLogging) {
-			log.entering(DependencyList.class.getName(), methodName);
-		}
-		if (!initialized) {
-			initialize();
-		}
-		if (entryExitLogging) {
-			log.exiting(DependencyList.class.getName(), methodName, dependentFeatures);
-		}
-		return dependentFeatures;
-	}
-
-	/**
-	 * Associates an arbitrary text string with this object.
-	 *
-	 * @param label The string to associate with this object
-	 */
-	public void setLabel(String label) {
-		final boolean entryExitLogging = log.isLoggable(Level.FINER);
-		final String methodName = "setLabel"; //$NON-NLS-1$
-		if (entryExitLogging) {
-			log.entering(DependencyList.class.getName(), methodName, new Object[]{label});
-		}
-		this.label = label;
-		if (entryExitLogging) {
-			log.exiting(DependencyList.class.getName(), methodName);
-		}
-	}
-
-	/**
-	 * Returns the label set by {@link #setLabel(String)}
-	 * @return The previously set label string
-	 */
-	public String getLabel() {
-		if (log.isLoggable(Level.FINER)) {
-			final String methodName = "getLabel"; //$NON-NLS-1$
-			log.entering(DependencyList.class.getName(), methodName);
-			log.exiting(DependencyList.class.getName(), methodName, label);
-		}
-		return label;
-	}
-
-	/**
-	 * Internal method called to resolve dependencies the first time one of the
-	 * accessor methods is called.  This is done in order to make object creation
-	 * light-weight and to avoid the possibility of throwing an exception in the
-	 * object constructor.
-	 * @throws IOException
-	 */
-	synchronized void initialize() throws IOException {
-		if (initialized) {
-			return;
-		}
-		final boolean traceLogging = log.isLoggable(Level.FINEST);
-		final boolean entryExitLogging = log.isLoggable(Level.FINER);
-		final String methodName = "initialize"; //$NON-NLS-1$
-		if (entryExitLogging) {
-			log.entering(DependencyList.class.getName(), methodName);
-		}
-		// A call to getDeclaredDependencies is made to ensure that the time stamp calculated to mark the beginning of finding the expanded
-		//dependencies is done only after forming the dependency map is completed.
-		aggr.getDependencies().getDelcaredDependencies("require"); //$NON-NLS-1$
-		long stamp = aggr.getDependencies().getLastModified();  // save time stamp
-		try {
-			explicitDeps = new ModuleDeps();
-			expandedDeps = new ModuleDeps();
-			if (traceLogging) {
-				log.finest("dependent features = " + dependentFeatures); //$NON-NLS-1$
-			}
-			for (String name : names) {
-				processDep(name, explicitDeps, null, new HashSet<String>(), null);
-			}
-			// Now expand the explicit dependencies
-			resolveAliases = true;
-			for (Map.Entry<String, ModuleDepInfo> entry : explicitDeps.entrySet()) {
-				expandDependencies(entry.getKey(), entry.getValue(), expandedDeps);
-			}
-			expandedDeps.keySet().removeAll(IDependencies.excludes);
-
-			// Resolve feature conditionals based on the specified feature set.  This is
-			// necessary because we don't specify features when doing has! plugin branching
-			// so that dependent features that are discovered by has! plugin branching don't
-			// vary based on the specified features.
-			explicitDeps.resolveWith(features);
-			expandedDeps.resolveWith(features);
-
-
-			if (traceLogging) {
-				log.finest("explicitDeps after applying features: " + explicitDeps); //$NON-NLS-1$
-				log.finest("expandedDeps after applying features: " + expandedDeps); //$NON-NLS-1$
-			}
-			if (stamp != aggr.getDependencies().getLastModified()) {
-				// if time stamp has changed, that means that dependencies have been
-				// updated while we were processing them.  Throw an exception to avoid
-				// caching the response with possibly corrupt dependency info.
-				throw new IllegalStateException("" + stamp + "!=" + aggr.getDependencies().getLastModified()); //$NON-NLS-1$ //$NON-NLS-2$
-			}
-		} finally {
-			initialized = true;
-		}
-		if (entryExitLogging) {
-			log.exiting(DependencyList.class.getName(), methodName);
-		}
-	}
-
-	/**
-	 * Expands the nested dependencies for the specified module
-	 *
-	 * @param name
-	 *            the name of the module who's dependencies are to be expanded.
-	 *            Alias name resolution and has! loader plugin branching is
-	 *            assumed to have been already performed.
-	 * @param depInfo
-	 *            the {@link ModuleDepInfo} for the module, obtained from processing
-	 *            the module's explicit dependencies
-	 * @param expandedDependencies
-	 *            Output - the map that the expanded dependencies are written to.
-	 * @throws IOException
-	 */
-	void expandDependencies(String name, ModuleDepInfo depInfo, ModuleDeps expandedDependencies) throws IOException {
-		final String methodName = "expandDependencies"; //$NON-NLS-1$
-		final boolean traceLogging = log.isLoggable(Level.FINEST);
-		final boolean entryExitLogging = log.isLoggable(Level.FINER);
-		if (entryExitLogging) {
-			log.entering(DependencyList.class.getName(), methodName, new Object[]{name, depInfo, expandedDependencies});
-		}
-
-		List<String> dependencies = new ArrayList<String>();
-		List<String> declaredDeps = aggr.getDependencies().getDelcaredDependencies(name);
-		if (traceLogging) {
-<<<<<<< HEAD
-			log.finest("declaredDeps for " + name + " = " + declaredDeps); //$NON-NLS-1$ $NON-NLS-2$
-=======
-			log.finest("declaredDeps for " + name + " = " + declaredDeps); //$NON-NLS-1$ //$NON-NLS-2$ $NON-NLS-2$
->>>>>>> d9ff4c9b
-		}
-		if (declaredDeps != null) {
-			dependencies.addAll(declaredDeps);
-		}
-		if (includeRequireDeps) {
-			List<String> requireDeps = aggr.getDependencies().getRequireDependencies(name);
-			if (requireDeps != null && requireDeps.size() > 0) {
-				if (traceLogging) {
-					log.finest("requireDeps for " + name + " = " + requireDeps); //$NON-NLS-1$ $NON-NLS-2$
-				}
-				dependencies.addAll(requireDeps);
-			}
-		}
-		if (dependencies != null) {
-			for (String dep : dependencies) {
-				ModuleDeps moduleDeps = new ModuleDeps();
-				processDep(dep, moduleDeps, depInfo, new HashSet<String>(), name);
-				for (Map.Entry<String, ModuleDepInfo> entry : moduleDeps.entrySet()) {
-					if (traceLogging) {
-						log.finest("Adding " + entry + " to expandedDependencies"); //$NON-NLS-1$ //$NON-NLS-2$
-					}
-					if (expandedDependencies.add(entry.getKey(), new ModuleDepInfo(entry.getValue()))) {
-						expandDependencies(entry.getKey(), entry.getValue(), expandedDependencies);
-					}
-				}
-			}
-		}
-		if (entryExitLogging) {
-			log.exiting(DependencyList.class.getName(), methodName);
-		}
-	}
-
-	/**
-	 * Handles initial processing of explicit dependencies, including alias
-	 * resolution and has! loader plugin branching/resolution.
-	 *
-	 * @param name
-	 *            The explicit dependency to process
-	 * @param deps
-	 *            Output - one or more {@link ModuleDepInfo} objects are added
-	 *            to <code>deps</code> for each module specified by
-	 *            <code>name</code>. Plugin dependencies and has! loader plugin
-	 *            branching can result in multiple entries being added to
-	 *            <code>deps</code>.
-	 * @param callerInfo
-	 *            {@link ModuleDepInfo} object specifying feature conditionals
-	 *            that should be ANDed with this module. Used in has! loader
-	 *            plugin branching when this method is called recursively.
-	 * @param recursionCheck
-	 *            Set of module names used to break recursion loops
-	 * @param dependee
-	 *            Use by require expansion logging.  Specifies the name of the
-	 *            module that includes this module in its dependencies.
-	 */
-	void processDep(String name, ModuleDeps deps, ModuleDepInfo callerInfo, Set<String> recursionCheck, String dependee) {
-		final String methodName = "processDep"; //$NON-NLS-1$
-		final boolean traceLogging = log.isLoggable(Level.FINEST);
-		final boolean entryExitLogging = log.isLoggable(Level.FINER);
-		if (entryExitLogging) {
-			log.entering(DependencyList.class.getName(), methodName, new Object[]{deps, name, callerInfo});
-		}
-
-		boolean performHasBranching = !aggr.getOptions().isDisableHasPluginBranching();
-		if (traceLogging && !performHasBranching) {
-			log.finest("Has branching is disabled."); //$NON-NLS-1$
-		}
-		StringBuffer sb = includeDetails ? new StringBuffer() : null;
-		String comment = null, resolved = null;
-
-		// If a plugin is specified, save the plguin name in case alias resolution or
-		// has! loader plugin resolution eliminates the plugin from the module id.
-		int idx = (name != null) ? name.indexOf("!") : -1; //$NON-NLS-1$
-		String pluginName = idx > 0 ? name.substring(0, idx) : null;
-
-		resolved = aggr.getConfig().resolve(name, features, dependentFeatures, sb, resolveAliases, !performHasBranching);
-		if (traceLogging) {
-			log.finest("Module name \"" + name + "resolved to \"" + resolved + "\"."); //$NON-NLS-1$ //$NON-NLS-2$ //$NON-NLS-3$
-		}
-
-		if (resolved != null && resolved.length() > 0 && !resolved.equals(name)) {
-			name = resolved;
-			if (includeDetails) comment = MessageFormat.format(Messages.DependencyList_5, source) + sb.toString();
-			if (recursionCheck.contains(name)) {
-				if (log.isLoggable(Level.WARNING)) {
-					log.warning(MessageFormat.format(
-							Messages.DependencyList_3,
-							new Object[] {name,	recursionCheck}
-							));
-				}
-				return;
-			}
-			recursionCheck.add(name);
-		} else {
-			if (includeDetails) {
-				comment = (dependee == null) ?
-						MessageFormat.format(Messages.DependencyList_5, source) + sb.toString() :
-							MessageFormat.format(Messages.DependencyList_4, dependee);
-			}
-		}
-		ModuleDepInfo info = callerInfo != null ?
-				new ModuleDepInfo(callerInfo, dependee == null ? null : comment) :
-					new ModuleDepInfo(null, null, comment);
-
-				if (traceLogging) {
-					log.finest("pluginName = " + pluginName); //$NON-NLS-1$
-				}
-				// check for plugin again in case one was introduced by config aliasing.
-				idx = (name != null) ? name.indexOf("!") : -1; //$NON-NLS-1$
-				if (idx > 0) {
-					pluginName = name.substring(0, idx);
-				}
-				if (pluginName != null) {
-					processDep(pluginName, deps,
-							callerInfo != null ?
-									new ModuleDepInfo(callerInfo, Messages.DependencyList_1) :
-										new ModuleDepInfo(null, null, Messages.DependencyList_1),
-										recursionCheck != null ? new HashSet<String>(recursionCheck) : null,
-												dependee);
-					if (performHasBranching) {
-						if (hasPattern.matcher(pluginName).find()) {
-							HasNode hasNode = new HasNode(name.substring(idx+1));
-							if (traceLogging) {
-								log.finest("hasNode = " + hasNode); //$NON-NLS-1$
-							}
-							ModuleDeps hasDeps = hasNode.evaluateAll(
-									pluginName,
-									// Specify empty feature set so that dependent features discovered
-									// by has! plugin branching will not vary depending on the specified
-									// features.
-									Features.emptyFeatures,
-									dependentFeatures,
-									callerInfo,
-									includeDetails ? MessageFormat.format(
-											Messages.DependencyList_2,
-											new Object[]{name})
-											: null
-									);
-							if (traceLogging) {
-								log.finest("hasDeps = " + hasDeps); //$NON-NLS-1$
-							}
-							for (Map.Entry<String, ModuleDepInfo> entry : hasDeps.entrySet()) {
-								processDep(entry.getKey(), deps, entry.getValue(),
-										recursionCheck != null ? new HashSet<String>(recursionCheck) : null,
-												dependee);
-							}
-						} else {
-							if (traceLogging) {
-								log.finest("Adding module \"" + name + "\" with ModuleDepInfo: " + info + " to result deps - 3"); //$NON-NLS-1$ //$NON-NLS-2$ //$NON-NLS-3$
-							}
-							deps.add(name, info);
-						}
-					} else {
-						if (traceLogging) {
-							log.finest("Adding module \"" + name + "\" with ModuleDepInfo: " + info + " to result deps - 2"); //$NON-NLS-1$ //$NON-NLS-2$ //$NON-NLS-3$
-						}
-						deps.add(name, info);
-					}
-				} else {
-					if (traceLogging) {
-						log.finest("Adding module \"" + name + "\" with ModuleDepInfo: " + info + " to result deps - 1"); //$NON-NLS-1$ //$NON-NLS-2$ //$NON-NLS-3$
-					}
-					deps.add(name, info);
-				}
-				if (entryExitLogging) {
-					log.exiting(DependencyList.class.getName(), methodName);
-				}
-	}
+/*
+ * (C) Copyright 2012, IBM Corporation
+ *
+ * Licensed under the Apache License, Version 2.0 (the "License");
+ * you may not use this file except in compliance with the License.
+ * You may obtain a copy of the License at
+ *
+ *     http://www.apache.org/licenses/LICENSE-2.0
+ *
+ * Unless required by applicable law or agreed to in writing, software
+ * distributed under the License is distributed on an "AS IS" BASIS,
+ * WITHOUT WARRANTIES OR CONDITIONS OF ANY KIND, either express or implied.
+ * See the License for the specific language governing permissions and
+ * limitations under the License.
+ */
+
+package com.ibm.jaggr.core.util;
+
+import com.ibm.jaggr.core.IAggregator;
+import com.ibm.jaggr.core.deps.IDependencies;
+import com.ibm.jaggr.core.deps.ModuleDepInfo;
+import com.ibm.jaggr.core.deps.ModuleDeps;
+
+import java.io.IOException;
+import java.text.MessageFormat;
+import java.util.ArrayList;
+import java.util.Collections;
+import java.util.HashSet;
+import java.util.List;
+import java.util.Map;
+import java.util.Set;
+import java.util.logging.Level;
+import java.util.logging.Logger;
+import java.util.regex.Pattern;
+
+/**
+ * Container class for the set of expanded dependencies for a list of modules.
+ */
+public class DependencyList {
+	static final Logger log = Logger.getLogger(DependencyList.class.getName());
+
+	/** regular expression for detecting if a plugin name is the has! plugin */
+	static final Pattern hasPattern = Pattern.compile("(^|\\/)has$"); //$NON-NLS-1$
+
+	/**
+	 * The declaring source for the dependencies.  This information is included
+	 * in the diagnostic details when <code>includeDetails</code> is true.
+	 */
+	private String source = null;
+	/**
+	 * The explicit dependencies (i.e. the modules specified in the names list, plus
+	 * any additional modules resulting from has! plugin evaluation and alias
+	 * resolution.
+	 */
+	private ModuleDeps explicitDeps = null;
+
+	/**
+	 * The expanded dependences for the modules in explicitDeps.  This does not
+	 * include the modules specified in explicitDeps, but is is not exclusive of
+	 * that list either (i.e. modules listed in explicitDeps may also be included
+	 * here by virtue of being a dependency of another module).
+	 */
+	private ModuleDeps expandedDeps = null;
+
+	/**
+	 * The list of features that were evaluated when resolving any has! plugin
+	 * expressions or aliases.  This can include the names of features not
+	 * included in <code>features</code>.
+	 */
+	private final Set<String> dependentFeatures;
+
+	/**
+	 * The list of module names provided in the constructor
+	 */
+	private final Iterable<String> names;
+
+	/**
+	 * The {@link IAggregator} object from which we obtain references to other
+	 * required objects used in processing the dependencies.
+	 */
+	private final IAggregator aggr;
+
+	/**
+	 * The features to be used in resolving has! plug-in
+	 * expressions and aliases
+	 */
+	private final Features features;
+
+	/**
+	 * If true, then resolve aliases for the explicit dependencies.
+	 * Note that alias resolution is always performed for the
+	 * expanded dependencies.
+	 */
+	private boolean resolveAliases;
+
+	/**
+	 * Flag indicating whether or not to include dependency resolution details
+	 * as comments in the results
+	 */
+	private final boolean includeDetails;
+
+	/**
+	 * Flag indicating whether or not to include dependencies specified in require() calls.
+	 */
+	private final boolean includeRequireDeps;
+
+
+	/**
+	 * Flag indicating if this object has been initialized.
+	 */
+	private boolean initialized = false;
+
+	/**
+	 * Optional label string to associate with this object
+	 */
+	private String label = null;
+
+
+	/**
+	 * Object constructor. Note that resolution of expanded dependencies is not
+	 * done at object creation time, but rather, the first time that one of the
+	 * accessors is called.
+	 *
+	 * @param source
+	 *            The declaring source.  Included in diagnostic details.
+	 * @param names
+	 *            The list of normalized module ids for which expanded
+	 *            dependencies are needed.
+	 * @param aggr
+	 *            The aggregator servlet
+	 * @param features
+	 *            The map of feature-name value pairs to use for resolving has!
+	 *            plugin expressions and aliases
+	 * @param resolveAliases
+	 *            Flag indicating if alias resolution should be performed on the
+	 *            module ids specified in <code>names</code>. (Note: alias
+	 *            resolution is always performed for expanded dependencies.
+	 * @param includeDetails
+	 *            Flag indicating if diagnostic details should be included with
+	 *            the expanded dependencies
+	 */
+	public DependencyList(String source, Iterable<String> names, IAggregator aggr, Features features,  boolean resolveAliases, boolean includeDetails) {
+		this(source, names, aggr, features, resolveAliases, includeDetails, false);
+	}
+
+	/**
+	 * Object constructor. Note that resolution of expanded dependencies is not
+	 * done at object creation time, but rather, the first time that one of the
+	 * accessors is called.
+	 *
+	 * @param source
+	 *            The declaring source.  Included in diagnostic details.
+	 * @param names
+	 *            The list of normalized module ids for which expanded
+	 *            dependencies are needed.
+	 * @param aggr
+	 *            The aggregator servlet
+	 * @param features
+	 *            The map of feature-name value pairs to use for resolving has!
+	 *            plugin expressions and aliases
+	 * @param resolveAliases
+	 *            Flag indicating if alias resolution should be performed on the
+	 *            module ids specified in <code>names</code>. (Note: alias
+	 *            resolution is always performed for expanded dependencies.
+	 * @param includeDetails
+	 *            Flag indicating if diagnostic details should be included with
+	 *            the expanded dependencies
+	 * @param includeRequireDeps
+	 *            Flag indicating whether or not to include dependencies specified
+	 *            in require() calls.
+	 */
+	@SuppressWarnings("unchecked")
+	public DependencyList(String source, Iterable<String> names, IAggregator aggr, Features features,  boolean resolveAliases, boolean includeDetails, boolean includeRequireDeps) {
+		final boolean entryExitLogging = log.isLoggable(Level.FINER);
+		final String methodName = "<ctor>"; //$NON-NLS-1$
+		if (entryExitLogging) {
+			log.entering(DependencyList.class.getName(), methodName, new Object[]{names, aggr, features, resolveAliases, includeDetails});
+		}
+		this.source = source;
+		this.names = (Iterable<String>) (names != null ? names : Collections.emptySet());
+		this.aggr = aggr;
+		this.features = features;
+		this.resolveAliases = resolveAliases;
+		this.includeDetails = includeDetails;
+		this.includeRequireDeps = includeRequireDeps;
+		this.dependentFeatures = new HashSet<String>();
+		if (entryExitLogging) {
+			log.exiting(DependencyList.class.getName(), methodName);
+		}
+	}
+
+	/**
+	 * Constructs a DependencyList from pre-specified values
+	 *
+	 * @param explicitDeps
+	 * @param expandedDeps
+	 * @param dependentFeatures
+	 */
+	public DependencyList(ModuleDeps explicitDeps, ModuleDeps expandedDeps, Set<String> dependentFeatures) {
+		this.explicitDeps = explicitDeps;
+		this.expandedDeps = expandedDeps;
+		this.dependentFeatures = dependentFeatures;
+		initialized = true;
+		names = null;
+		includeDetails = false;
+		features = null;
+		aggr = null;
+		includeRequireDeps = false;
+	}
+
+	/**
+	 * Returns the explicit dependencies for the modules specified in
+	 * <code>names</code>. This includes the specified modules, plus any module
+	 * names resulting from resolving has! plugin expressions and aliases for
+	 * the specified modules.
+	 * <p>
+	 * The set of explicit dependencies is the key set of the returned map. The
+	 * value set of the map contains diagnostic details regarding the dependency
+	 * expansion of each module if <code>includeDetails</code> was true when the
+	 * object was constructed. Otherwise, the value objects will all be null.
+	 *
+	 * @return The explicit dependencies for the modules specified in
+	 *         <code>names</code>.
+	 * @throws IOException
+	 */
+	public ModuleDeps getExplicitDeps() throws IOException {
+		final boolean entryExitLogging = log.isLoggable(Level.FINER);
+		final String methodName = "getExplicitDeps"; //$NON-NLS-1$
+		if (entryExitLogging) {
+			log.entering(DependencyList.class.getName(), methodName);
+		}
+		if (!initialized) {
+			initialize();
+		}
+		if (entryExitLogging) {
+			log.exiting(DependencyList.class.getName(), methodName, explicitDeps);
+		}
+		return explicitDeps;
+	}
+
+	/**
+	 * Returns the set of expanded dependencies for the modules specified in
+	 * <code>names</code>. This set generally does not include the modules
+	 * specified in <code>names</names>, but is
+	 * is not exclusive of that list either.  A module specified in <code>names</code>
+	 * may be included in the result by virtue of being a dependency of another
+	 * module.
+	 * <p>
+	 * The set of expanded names is the key set of the returned map. The value
+	 * set of the map contains diagnostic details regarding the dependency
+	 * expansion of each module if <code>includeDetails</code> was true when the
+	 * object was constructed. Otherwise, the value objects will all be null.
+	 *
+	 * @return The expanded dependencies for the modules specified in
+	 *         <code>names</code>.
+	 * @throws IOException
+	 */
+	public ModuleDeps getExpandedDeps() throws IOException {
+		final boolean entryExitLogging = log.isLoggable(Level.FINER);
+		final String methodName = "getExpandedDeps"; //$NON-NLS-1$
+		if (entryExitLogging) {
+			log.entering(DependencyList.class.getName(), methodName);
+		}
+		if (!initialized) {
+			initialize();
+		}
+		if (entryExitLogging) {
+			log.exiting(DependencyList.class.getName(), methodName, expandedDeps);
+		}
+		return expandedDeps;
+	}
+
+	/**
+	 * Returns the set of features that were discovered when evaluating has!
+	 * plugin expressions or aliases when expanding the dependencies.  This
+	 * information may be required by the cache manager in order to properly
+	 * idenify cached responses.
+	 *
+	 * @return The set of discovered feature names.
+	 * @throws IOException
+	 */
+	public Set<String> getDependentFeatures() throws IOException {
+		final boolean entryExitLogging = log.isLoggable(Level.FINER);
+		final String methodName = "getDependentFeatures"; //$NON-NLS-1$
+		if (entryExitLogging) {
+			log.entering(DependencyList.class.getName(), methodName);
+		}
+		if (!initialized) {
+			initialize();
+		}
+		if (entryExitLogging) {
+			log.exiting(DependencyList.class.getName(), methodName, dependentFeatures);
+		}
+		return dependentFeatures;
+	}
+
+	/**
+	 * Associates an arbitrary text string with this object.
+	 *
+	 * @param label The string to associate with this object
+	 */
+	public void setLabel(String label) {
+		final boolean entryExitLogging = log.isLoggable(Level.FINER);
+		final String methodName = "setLabel"; //$NON-NLS-1$
+		if (entryExitLogging) {
+			log.entering(DependencyList.class.getName(), methodName, new Object[]{label});
+		}
+		this.label = label;
+		if (entryExitLogging) {
+			log.exiting(DependencyList.class.getName(), methodName);
+		}
+	}
+
+	/**
+	 * Returns the label set by {@link #setLabel(String)}
+	 * @return The previously set label string
+	 */
+	public String getLabel() {
+		if (log.isLoggable(Level.FINER)) {
+			final String methodName = "getLabel"; //$NON-NLS-1$
+			log.entering(DependencyList.class.getName(), methodName);
+			log.exiting(DependencyList.class.getName(), methodName, label);
+		}
+		return label;
+	}
+
+	/**
+	 * Internal method called to resolve dependencies the first time one of the
+	 * accessor methods is called.  This is done in order to make object creation
+	 * light-weight and to avoid the possibility of throwing an exception in the
+	 * object constructor.
+	 * @throws IOException
+	 */
+	synchronized void initialize() throws IOException {
+		if (initialized) {
+			return;
+		}
+		final boolean traceLogging = log.isLoggable(Level.FINEST);
+		final boolean entryExitLogging = log.isLoggable(Level.FINER);
+		final String methodName = "initialize"; //$NON-NLS-1$
+		if (entryExitLogging) {
+			log.entering(DependencyList.class.getName(), methodName);
+		}
+		// A call to getDeclaredDependencies is made to ensure that the time stamp calculated to mark the beginning of finding the expanded
+		//dependencies is done only after forming the dependency map is completed.
+		aggr.getDependencies().getDelcaredDependencies("require"); //$NON-NLS-1$
+		long stamp = aggr.getDependencies().getLastModified();  // save time stamp
+		try {
+			explicitDeps = new ModuleDeps();
+			expandedDeps = new ModuleDeps();
+			if (traceLogging) {
+				log.finest("dependent features = " + dependentFeatures); //$NON-NLS-1$
+			}
+			for (String name : names) {
+				processDep(name, explicitDeps, null, new HashSet<String>(), null);
+			}
+			// Now expand the explicit dependencies
+			resolveAliases = true;
+			for (Map.Entry<String, ModuleDepInfo> entry : explicitDeps.entrySet()) {
+				expandDependencies(entry.getKey(), entry.getValue(), expandedDeps);
+			}
+			expandedDeps.keySet().removeAll(IDependencies.excludes);
+
+			// Resolve feature conditionals based on the specified feature set.  This is
+			// necessary because we don't specify features when doing has! plugin branching
+			// so that dependent features that are discovered by has! plugin branching don't
+			// vary based on the specified features.
+			explicitDeps.resolveWith(features);
+			expandedDeps.resolveWith(features);
+
+
+			if (traceLogging) {
+				log.finest("explicitDeps after applying features: " + explicitDeps); //$NON-NLS-1$
+				log.finest("expandedDeps after applying features: " + expandedDeps); //$NON-NLS-1$
+			}
+			if (stamp != aggr.getDependencies().getLastModified()) {
+				// if time stamp has changed, that means that dependencies have been
+				// updated while we were processing them.  Throw an exception to avoid
+				// caching the response with possibly corrupt dependency info.
+				throw new IllegalStateException("" + stamp + "!=" + aggr.getDependencies().getLastModified()); //$NON-NLS-1$ //$NON-NLS-2$
+			}
+		} finally {
+			initialized = true;
+		}
+		if (entryExitLogging) {
+			log.exiting(DependencyList.class.getName(), methodName);
+		}
+	}
+
+	/**
+	 * Expands the nested dependencies for the specified module
+	 *
+	 * @param name
+	 *            the name of the module who's dependencies are to be expanded.
+	 *            Alias name resolution and has! loader plugin branching is
+	 *            assumed to have been already performed.
+	 * @param depInfo
+	 *            the {@link ModuleDepInfo} for the module, obtained from processing
+	 *            the module's explicit dependencies
+	 * @param expandedDependencies
+	 *            Output - the map that the expanded dependencies are written to.
+	 * @throws IOException
+	 */
+	void expandDependencies(String name, ModuleDepInfo depInfo, ModuleDeps expandedDependencies) throws IOException {
+		final String methodName = "expandDependencies"; //$NON-NLS-1$
+		final boolean traceLogging = log.isLoggable(Level.FINEST);
+		final boolean entryExitLogging = log.isLoggable(Level.FINER);
+		if (entryExitLogging) {
+			log.entering(DependencyList.class.getName(), methodName, new Object[]{name, depInfo, expandedDependencies});
+		}
+
+		List<String> dependencies = new ArrayList<String>();
+		List<String> declaredDeps = aggr.getDependencies().getDelcaredDependencies(name);
+		if (traceLogging) {
+			log.finest("declaredDeps for " + name + " = " + declaredDeps); //$NON-NLS-1$ //$NON-NLS-2$
+		}
+		if (declaredDeps != null) {
+			dependencies.addAll(declaredDeps);
+		}
+		if (includeRequireDeps) {
+			List<String> requireDeps = aggr.getDependencies().getRequireDependencies(name);
+			if (requireDeps != null && requireDeps.size() > 0) {
+				if (traceLogging) {
+					log.finest("requireDeps for " + name + " = " + requireDeps); //$NON-NLS-1$ //$NON-NLS-2$
+				}
+				dependencies.addAll(requireDeps);
+			}
+		}
+		if (dependencies != null) {
+			for (String dep : dependencies) {
+				ModuleDeps moduleDeps = new ModuleDeps();
+				processDep(dep, moduleDeps, depInfo, new HashSet<String>(), name);
+				for (Map.Entry<String, ModuleDepInfo> entry : moduleDeps.entrySet()) {
+					if (traceLogging) {
+						log.finest("Adding " + entry + " to expandedDependencies"); //$NON-NLS-1$ //$NON-NLS-2$
+					}
+					if (expandedDependencies.add(entry.getKey(), new ModuleDepInfo(entry.getValue()))) {
+						expandDependencies(entry.getKey(), entry.getValue(), expandedDependencies);
+					}
+				}
+			}
+		}
+		if (entryExitLogging) {
+			log.exiting(DependencyList.class.getName(), methodName);
+		}
+	}
+
+	/**
+	 * Handles initial processing of explicit dependencies, including alias
+	 * resolution and has! loader plugin branching/resolution.
+	 *
+	 * @param name
+	 *            The explicit dependency to process
+	 * @param deps
+	 *            Output - one or more {@link ModuleDepInfo} objects are added
+	 *            to <code>deps</code> for each module specified by
+	 *            <code>name</code>. Plugin dependencies and has! loader plugin
+	 *            branching can result in multiple entries being added to
+	 *            <code>deps</code>.
+	 * @param callerInfo
+	 *            {@link ModuleDepInfo} object specifying feature conditionals
+	 *            that should be ANDed with this module. Used in has! loader
+	 *            plugin branching when this method is called recursively.
+	 * @param recursionCheck
+	 *            Set of module names used to break recursion loops
+	 * @param dependee
+	 *            Use by require expansion logging.  Specifies the name of the
+	 *            module that includes this module in its dependencies.
+	 */
+	void processDep(String name, ModuleDeps deps, ModuleDepInfo callerInfo, Set<String> recursionCheck, String dependee) {
+		final String methodName = "processDep"; //$NON-NLS-1$
+		final boolean traceLogging = log.isLoggable(Level.FINEST);
+		final boolean entryExitLogging = log.isLoggable(Level.FINER);
+		if (entryExitLogging) {
+			log.entering(DependencyList.class.getName(), methodName, new Object[]{deps, name, callerInfo});
+		}
+
+		boolean performHasBranching = !aggr.getOptions().isDisableHasPluginBranching();
+		if (traceLogging && !performHasBranching) {
+			log.finest("Has branching is disabled."); //$NON-NLS-1$
+		}
+		StringBuffer sb = includeDetails ? new StringBuffer() : null;
+		String comment = null, resolved = null;
+
+		// If a plugin is specified, save the plguin name in case alias resolution or
+		// has! loader plugin resolution eliminates the plugin from the module id.
+		int idx = (name != null) ? name.indexOf("!") : -1; //$NON-NLS-1$
+		String pluginName = idx > 0 ? name.substring(0, idx) : null;
+
+		resolved = aggr.getConfig().resolve(name, features, dependentFeatures, sb, resolveAliases, !performHasBranching);
+		if (traceLogging) {
+			log.finest("Module name \"" + name + "resolved to \"" + resolved + "\"."); //$NON-NLS-1$ //$NON-NLS-2$ //$NON-NLS-3$
+		}
+
+		if (resolved != null && resolved.length() > 0 && !resolved.equals(name)) {
+			name = resolved;
+			if (includeDetails) comment = MessageFormat.format(Messages.DependencyList_5, source) + sb.toString();
+			if (recursionCheck.contains(name)) {
+				if (log.isLoggable(Level.WARNING)) {
+					log.warning(MessageFormat.format(
+							Messages.DependencyList_3,
+							new Object[] {name,	recursionCheck}
+							));
+				}
+				return;
+			}
+			recursionCheck.add(name);
+		} else {
+			if (includeDetails) {
+				comment = (dependee == null) ?
+						MessageFormat.format(Messages.DependencyList_5, source) + sb.toString() :
+							MessageFormat.format(Messages.DependencyList_4, dependee);
+			}
+		}
+		ModuleDepInfo info = callerInfo != null ?
+				new ModuleDepInfo(callerInfo, dependee == null ? null : comment) :
+					new ModuleDepInfo(null, null, comment);
+
+				if (traceLogging) {
+					log.finest("pluginName = " + pluginName); //$NON-NLS-1$
+				}
+				// check for plugin again in case one was introduced by config aliasing.
+				idx = (name != null) ? name.indexOf("!") : -1; //$NON-NLS-1$
+				if (idx > 0) {
+					pluginName = name.substring(0, idx);
+				}
+				if (pluginName != null) {
+					processDep(pluginName, deps,
+							callerInfo != null ?
+									new ModuleDepInfo(callerInfo, Messages.DependencyList_1) :
+										new ModuleDepInfo(null, null, Messages.DependencyList_1),
+										recursionCheck != null ? new HashSet<String>(recursionCheck) : null,
+												dependee);
+					if (performHasBranching) {
+						if (hasPattern.matcher(pluginName).find()) {
+							HasNode hasNode = new HasNode(name.substring(idx+1));
+							if (traceLogging) {
+								log.finest("hasNode = " + hasNode); //$NON-NLS-1$
+							}
+							ModuleDeps hasDeps = hasNode.evaluateAll(
+									pluginName,
+									// Specify empty feature set so that dependent features discovered
+									// by has! plugin branching will not vary depending on the specified
+									// features.
+									Features.emptyFeatures,
+									dependentFeatures,
+									callerInfo,
+									includeDetails ? MessageFormat.format(
+											Messages.DependencyList_2,
+											new Object[]{name})
+											: null
+									);
+							if (traceLogging) {
+								log.finest("hasDeps = " + hasDeps); //$NON-NLS-1$
+							}
+							for (Map.Entry<String, ModuleDepInfo> entry : hasDeps.entrySet()) {
+								processDep(entry.getKey(), deps, entry.getValue(),
+										recursionCheck != null ? new HashSet<String>(recursionCheck) : null,
+												dependee);
+							}
+						} else {
+							if (traceLogging) {
+								log.finest("Adding module \"" + name + "\" with ModuleDepInfo: " + info + " to result deps - 3"); //$NON-NLS-1$ //$NON-NLS-2$ //$NON-NLS-3$
+							}
+							deps.add(name, info);
+						}
+					} else {
+						if (traceLogging) {
+							log.finest("Adding module \"" + name + "\" with ModuleDepInfo: " + info + " to result deps - 2"); //$NON-NLS-1$ //$NON-NLS-2$ //$NON-NLS-3$
+						}
+						deps.add(name, info);
+					}
+				} else {
+					if (traceLogging) {
+						log.finest("Adding module \"" + name + "\" with ModuleDepInfo: " + info + " to result deps - 1"); //$NON-NLS-1$ //$NON-NLS-2$ //$NON-NLS-3$
+					}
+					deps.add(name, info);
+				}
+				if (entryExitLogging) {
+					log.exiting(DependencyList.class.getName(), methodName);
+				}
+	}
 }