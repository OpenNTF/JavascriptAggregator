/*
 * (C) Copyright 2012, IBM Corporation
 *
 * Licensed under the Apache License, Version 2.0 (the "License");
 * you may not use this file except in compliance with the License.
 * You may obtain a copy of the License at
 *
 *     http://www.apache.org/licenses/LICENSE-2.0
 *
 * Unless required by applicable law or agreed to in writing, software
 * distributed under the License is distributed on an "AS IS" BASIS,
 * WITHOUT WARRANTIES OR CONDITIONS OF ANY KIND, either express or implied.
 * See the License for the specific language governing permissions and
 * limitations under the License.
 */

/**
 *  AMD combo loader extention for the Dojo AMD loader.
 *  <p>
 *  This file is combined with loaderExtCommon.js, and with dynamically 
 *  injected javascript code, by the Dojo HttpTransport extension on the
 *  aggregator when the combo/loaderExt.js pseudo resource is 
 *  requested.
 */
(function() {
var depmap = {},
    deps = [],
    userConfig = (function(){
		// make sure we're looking at global dojoConfig etc.
		return this.dojoConfig || this.djConfig || this.require;
	})(),

    combo = userConfig.combo,
    
    // The context path of the aggregator service
    contextPath = combo.contextPath,

    // ( 4k/4096 with a buffer just in case - 96) 
    // Set to 0 to disable url length checks.
    maxUrlLength = (typeof(combo.maxUrlLength) === 'undefined') ?
            // IE doesn't cache responses for request URLs greater than about 2K
			(/MSIE (\d+\.\d+);/.test(navigator.userAgent) ? 2000 : 4000) :
			combo.maxUrlLength,

	// The following vars are referenced by javascript code injected by the 
	// server.
    plugins = (combo.plugins = combo.plugins || {}),
    aliases = (userConfig.aliases = userConfig.aliases || []),
    // Flag indicating whether or not has features sent to the server should
    // include features that evaluate to undefined
    includeUndefinedFeatures,

    // Map of module name to number id pairs
    moduleIdMap = {};

    // Query arg from window.location
    windowArgs = parseQueryArgs(window.location.href) || {};
    
    // Query arg from script tag used to load this code
    scriptArgs = combo.scriptId && parseQueryArgs((document.getElementById(combo.scriptId)||{}).src) || {};

// Copy config params from the combo config property
for (var s in params) {
	if (typeof combo[s] !== 'undefined') {
		params[s][0] = combo[s];
	}
}

extraArgs = combo.extraArgs || {};
userConfig.has = userConfig.has || {};

//By default, don't include config- features since the loader uses the has map as a dumping 
//ground for anything specified in the config.
featureFilter = combo.featureFilter || function(name) { return !/^config-/.test(name);};

// Set this so that the loader won't synchronously call require.callback
userConfig.has["dojo-built"] = true;

userConfig.async = true;		// use async loader

//Enable the combo api
userConfig.has['dojo-combo-api'] = 1;
userConfig.has['dojo-sync-loader'] = 0;

/**
 * url processor for handling cache bust query arg
 */
urlProcessors.push(function(url) {
	cb = windowArgs.cachebust ||
	     scriptArgs.cachebust || scriptArgs.cb ||
	     combo.cacheBust || dojo.config.cacheBust;
	if (cb) {
		url += ('&cb=' + cb);
	}
	return url;
});

/**
 * urlProcessor to add query locale query arg
 */
<<<<<<< HEAD
urlProcessors.push(function(url, deps){
	// determine if any of the modules in the request are i18n resources
	var isI18n = false;
	for (var i = 0; i < deps.length; i++) {
		if (combo.isI18nResource(deps[i])) {
			isI18n = true;
			break;
		}
	}
	if (isI18n) {
		// If request contains i18n resources, then add the locales to the request URL
		if (typeof dojo !== 'undefined' && dojo.locale && !/[?&]locs=/.test(url)) {
			url+=('&locs='+[dojo.locale].concat(dojo.config.extraLocale || []).join(','));
		}
	}
    return url;
=======
urlProcessors.push(function(url){
	
	if (typeof dojo !== 'undefined' && dojo.locale && !/[?&]locs=/.test(url)) {
		url+=('&locs='+[dojo.locale].concat(userConfig.extraLocales || []).join(','));
	}
	return url;
>>>>>>> bf984a76
});

// require.combo needs to be defined before this code is loaded
combo.done = function(load, config, opt_deps) {
	var hasArg = "", base64,
	    sendRequest = function(load, config, opt_deps) {
			var mids = [], i, dep;
			opt_deps = opt_deps || deps;
			
			// Determine if we need to split the request into i18n/non-i18n parts
			if (combo.i18nSplit) {
				var i18nModules = [], nonI18nModules = [];
				for (i = 0; i < opt_deps.length; i++) {
					dep = opt_deps[i];
					(combo.isI18nResource(dep) ? i18nModules : nonI18nModules).push(dep);
				}
				if (i18nModules.length && nonI18nModules.length) {
					// Mixed request.  Separate into i18n and non-i18n requests
					deps = [];
					depmap = {};
					sendRequest(load, config, nonI18nModules);
					sendRequest(load, config, i18nModules);
					return;
				}
			}
			
			for (i = 0, dep; !!(dep = opt_deps[i]); i++) {
				mids[i] = dep.prefix ? (dep.prefix + "!" + dep.name) : dep.name;
			}
			
			var url = contextPath;
			url = addRequestedModulesToUrl(url, opt_deps, moduleIdMap, base64 ? base64.encode : null);
			url += (hasArg ? '&' + hasArg : "");
			
			// Allow any externally provided URL processors to make their contribution
			// to the URL
			for (i = 0; i < urlProcessors.length; i++) {
				url = urlProcessors[i](url, opt_deps);
			}
			
			if (config.has("dojo-trace-api")) {
				config.trace("loader-inject-combo", [mids.join(', ')]);
			}
			if (maxUrlLength && url.length > maxUrlLength) {
				var parta = opt_deps.slice(0, opt_deps.length/2),
				    partb = opt_deps.slice(opt_deps.length/2, opt_deps.length);
				deps = [];
				depmap = {};
				sendRequest(load, config, parta);
				sendRequest(load, config, partb);
			} else {
				if (deps === opt_deps) {
					// we have not split the module list to trim url size, so we can clear this safely.
					// otherwise clearing these is the responsibility of the initial function.
					deps = [];
					depmap = {};
				}
				load(mids, url);			
			}
	    };
	
	// Get base64 decoder
	try {
		base64 = require('dojox/encoding/base64');
	} catch (ignore) {}

	if (!combo.serverOptions.skipHasFiltering) {
		if (typeof includeUndefinedFeatures == 'undefined') {
			// Test to determine if we can include features that evaluate to undefined.
			// If simply querying a feature puts the feature in the cache, then we
			// can't send features that evaluate to undefined to the server.
			// (Note: this behavior exists in early versions of dojo 1.7)
			var test_feature = 'combo-test-for-undefined';
			config.has(test_feature);
			includeUndefinedFeatures = !(test_feature in config.has.cache);
		}
		hasArg = computeHasArg(config.has, config.has.cache, includeUndefinedFeatures);
	}
		
	// If sending the feature set in a cookie is enabled, then try to 
	// set the cookie.
	var featureMap = null, featureCookie = null;
	if (!!(featureMap = config.has("combo-feature-map"))) {
		hasArg = featureMap.getQueryString(hasArg);
	} else if (!!(featureCookie = config.has("combo-feature-cookie"))) {
		hasArg = featureCookie.setCookie(hasArg, contextPath);
	}

	sendRequest(load, config, opt_deps);
};

combo.add = function (prefix, name, url, config) {
	if (config.cache[name] || !combo.isSupportedModule(name, url)) {
		return false;
	}
	if (!depmap[name] && (!prefix || prefix in plugins)) {
		deps.push(depmap[name] = {
			prefix: prefix,
			name: name
		});
	}
	
	var canHandle = !!depmap[name];
	if (!canHandle && config.has("dojo-trace-api")) {
		config.trace("loader-inject-combo-reject", ["can't handle: " + prefix + "!" + name]);
	}
	return canHandle;
};

var isNotAbsoluteOrServerRelative = function(mid) {
	return !/^(\/)|([^:\/]+:[\/]{2})/.test(mid);	// nothing starting with / or http://	
};
//Returns true if the aggregator supports the specified module id.  Apps can provide an 
//implementation of this method in the loader config to exclude selected paths.
//Default is to support anything that doesn't begin with / or http://
var userSpecified = combo.isSupportedModule || function() { return true; };
combo.isSupportedModule = function(mid) {
	return isNotAbsoluteOrServerRelative(mid) && userSpecified(mid);
};

/*
 * If ary is null, then hash specifies the module id list hash on the server.
 * If ary is not null, then it specifies the module ids to register and hash is ignored
 */
combo.reg = function(ary, hash) {
	if (ary === null) {
		for (var s in moduleIdMap) {
			if (moduleIdMap.hasOwnProperty(s)) {
				throw new Error("Can't set hash");
			}
		}
		moduleIdMap["**idListHash**"] = hash;
		return;
	}
	registerModuleNameIds(ary, moduleIdMap);
};

combo.getIdMap = function() {
	// return a copy of the object
	// Note that this function is used only called unit tests and diagnostic tools, so 
	// the potentially poor performance of the converting the string to/form json is not
	// and issue.
	return JSON.parse(JSON.stringify(moduleIdMap));
};

/*
 * Decodes an aggregator request url.  Outputs to the console an object with properties 
 * identifying requested modules, defined features, etc.  Provided for diagnostic/debugging 
 * purposes.
 */
combo.decodeUrl = function(url) {
	require(['combo/dojo/requestDecoder'], function(decoder){
		console.log(decoder.decode(url));
	});
};

combo.isI18nResource = combo.isI18nResource || function(mid) {
	if (combo.plugins["combo/i18n"]) {
		// has combo/i18n plugin support
		return mid.prefix === "combo/i18n";
	} else {
		// no combo/i18n plugin support.  Figure it out from the module name
		return !mid.prefix && /.?\/nls\/.?/.test(mid.name); 
	}
};

setTimeout(function() {
	if (userConfig.deps) {
		require(userConfig.deps, function() {
			if (userConfig.callback) {
				userConfig.callback.apply(this, arguments);
			}
		});
	} else if (userConfig.callback) {
		userConfig.callback();
	}
}, 0);
})();
<|MERGE_RESOLUTION|>--- conflicted
+++ resolved
@@ -1,303 +1,294 @@
-/*
- * (C) Copyright 2012, IBM Corporation
- *
- * Licensed under the Apache License, Version 2.0 (the "License");
- * you may not use this file except in compliance with the License.
- * You may obtain a copy of the License at
- *
- *     http://www.apache.org/licenses/LICENSE-2.0
- *
- * Unless required by applicable law or agreed to in writing, software
- * distributed under the License is distributed on an "AS IS" BASIS,
- * WITHOUT WARRANTIES OR CONDITIONS OF ANY KIND, either express or implied.
- * See the License for the specific language governing permissions and
- * limitations under the License.
- */
-
-/**
- *  AMD combo loader extention for the Dojo AMD loader.
- *  <p>
- *  This file is combined with loaderExtCommon.js, and with dynamically 
- *  injected javascript code, by the Dojo HttpTransport extension on the
- *  aggregator when the combo/loaderExt.js pseudo resource is 
- *  requested.
- */
-(function() {
-var depmap = {},
-    deps = [],
-    userConfig = (function(){
-		// make sure we're looking at global dojoConfig etc.
-		return this.dojoConfig || this.djConfig || this.require;
-	})(),
-
-    combo = userConfig.combo,
-    
-    // The context path of the aggregator service
-    contextPath = combo.contextPath,
-
-    // ( 4k/4096 with a buffer just in case - 96) 
-    // Set to 0 to disable url length checks.
-    maxUrlLength = (typeof(combo.maxUrlLength) === 'undefined') ?
-            // IE doesn't cache responses for request URLs greater than about 2K
-			(/MSIE (\d+\.\d+);/.test(navigator.userAgent) ? 2000 : 4000) :
-			combo.maxUrlLength,
-
-	// The following vars are referenced by javascript code injected by the 
-	// server.
-    plugins = (combo.plugins = combo.plugins || {}),
-    aliases = (userConfig.aliases = userConfig.aliases || []),
-    // Flag indicating whether or not has features sent to the server should
-    // include features that evaluate to undefined
-    includeUndefinedFeatures,
-
-    // Map of module name to number id pairs
-    moduleIdMap = {};
-
-    // Query arg from window.location
-    windowArgs = parseQueryArgs(window.location.href) || {};
-    
-    // Query arg from script tag used to load this code
-    scriptArgs = combo.scriptId && parseQueryArgs((document.getElementById(combo.scriptId)||{}).src) || {};
-
-// Copy config params from the combo config property
-for (var s in params) {
-	if (typeof combo[s] !== 'undefined') {
-		params[s][0] = combo[s];
-	}
-}
-
-extraArgs = combo.extraArgs || {};
-userConfig.has = userConfig.has || {};
-
-//By default, don't include config- features since the loader uses the has map as a dumping 
-//ground for anything specified in the config.
-featureFilter = combo.featureFilter || function(name) { return !/^config-/.test(name);};
-
-// Set this so that the loader won't synchronously call require.callback
-userConfig.has["dojo-built"] = true;
-
-userConfig.async = true;		// use async loader
-
-//Enable the combo api
-userConfig.has['dojo-combo-api'] = 1;
-userConfig.has['dojo-sync-loader'] = 0;
-
-/**
- * url processor for handling cache bust query arg
- */
-urlProcessors.push(function(url) {
-	cb = windowArgs.cachebust ||
-	     scriptArgs.cachebust || scriptArgs.cb ||
-	     combo.cacheBust || dojo.config.cacheBust;
-	if (cb) {
-		url += ('&cb=' + cb);
-	}
-	return url;
-});
-
-/**
- * urlProcessor to add query locale query arg
- */
-<<<<<<< HEAD
-urlProcessors.push(function(url, deps){
-	// determine if any of the modules in the request are i18n resources
-	var isI18n = false;
-	for (var i = 0; i < deps.length; i++) {
-		if (combo.isI18nResource(deps[i])) {
-			isI18n = true;
-			break;
-		}
-	}
-	if (isI18n) {
-		// If request contains i18n resources, then add the locales to the request URL
-		if (typeof dojo !== 'undefined' && dojo.locale && !/[?&]locs=/.test(url)) {
-			url+=('&locs='+[dojo.locale].concat(dojo.config.extraLocale || []).join(','));
-		}
-	}
-    return url;
-=======
-urlProcessors.push(function(url){
-	
-	if (typeof dojo !== 'undefined' && dojo.locale && !/[?&]locs=/.test(url)) {
-		url+=('&locs='+[dojo.locale].concat(userConfig.extraLocales || []).join(','));
-	}
-	return url;
->>>>>>> bf984a76
-});
-
-// require.combo needs to be defined before this code is loaded
-combo.done = function(load, config, opt_deps) {
-	var hasArg = "", base64,
-	    sendRequest = function(load, config, opt_deps) {
-			var mids = [], i, dep;
-			opt_deps = opt_deps || deps;
-			
-			// Determine if we need to split the request into i18n/non-i18n parts
-			if (combo.i18nSplit) {
-				var i18nModules = [], nonI18nModules = [];
-				for (i = 0; i < opt_deps.length; i++) {
-					dep = opt_deps[i];
-					(combo.isI18nResource(dep) ? i18nModules : nonI18nModules).push(dep);
-				}
-				if (i18nModules.length && nonI18nModules.length) {
-					// Mixed request.  Separate into i18n and non-i18n requests
-					deps = [];
-					depmap = {};
-					sendRequest(load, config, nonI18nModules);
-					sendRequest(load, config, i18nModules);
-					return;
-				}
-			}
-			
-			for (i = 0, dep; !!(dep = opt_deps[i]); i++) {
-				mids[i] = dep.prefix ? (dep.prefix + "!" + dep.name) : dep.name;
-			}
-			
-			var url = contextPath;
-			url = addRequestedModulesToUrl(url, opt_deps, moduleIdMap, base64 ? base64.encode : null);
-			url += (hasArg ? '&' + hasArg : "");
-			
-			// Allow any externally provided URL processors to make their contribution
-			// to the URL
-			for (i = 0; i < urlProcessors.length; i++) {
-				url = urlProcessors[i](url, opt_deps);
-			}
-			
-			if (config.has("dojo-trace-api")) {
-				config.trace("loader-inject-combo", [mids.join(', ')]);
-			}
-			if (maxUrlLength && url.length > maxUrlLength) {
-				var parta = opt_deps.slice(0, opt_deps.length/2),
-				    partb = opt_deps.slice(opt_deps.length/2, opt_deps.length);
-				deps = [];
-				depmap = {};
-				sendRequest(load, config, parta);
-				sendRequest(load, config, partb);
-			} else {
-				if (deps === opt_deps) {
-					// we have not split the module list to trim url size, so we can clear this safely.
-					// otherwise clearing these is the responsibility of the initial function.
-					deps = [];
-					depmap = {};
-				}
-				load(mids, url);			
-			}
-	    };
-	
-	// Get base64 decoder
-	try {
-		base64 = require('dojox/encoding/base64');
-	} catch (ignore) {}
-
-	if (!combo.serverOptions.skipHasFiltering) {
-		if (typeof includeUndefinedFeatures == 'undefined') {
-			// Test to determine if we can include features that evaluate to undefined.
-			// If simply querying a feature puts the feature in the cache, then we
-			// can't send features that evaluate to undefined to the server.
-			// (Note: this behavior exists in early versions of dojo 1.7)
-			var test_feature = 'combo-test-for-undefined';
-			config.has(test_feature);
-			includeUndefinedFeatures = !(test_feature in config.has.cache);
-		}
-		hasArg = computeHasArg(config.has, config.has.cache, includeUndefinedFeatures);
-	}
-		
-	// If sending the feature set in a cookie is enabled, then try to 
-	// set the cookie.
-	var featureMap = null, featureCookie = null;
-	if (!!(featureMap = config.has("combo-feature-map"))) {
-		hasArg = featureMap.getQueryString(hasArg);
-	} else if (!!(featureCookie = config.has("combo-feature-cookie"))) {
-		hasArg = featureCookie.setCookie(hasArg, contextPath);
-	}
-
-	sendRequest(load, config, opt_deps);
-};
-
-combo.add = function (prefix, name, url, config) {
-	if (config.cache[name] || !combo.isSupportedModule(name, url)) {
-		return false;
-	}
-	if (!depmap[name] && (!prefix || prefix in plugins)) {
-		deps.push(depmap[name] = {
-			prefix: prefix,
-			name: name
-		});
-	}
-	
-	var canHandle = !!depmap[name];
-	if (!canHandle && config.has("dojo-trace-api")) {
-		config.trace("loader-inject-combo-reject", ["can't handle: " + prefix + "!" + name]);
-	}
-	return canHandle;
-};
-
-var isNotAbsoluteOrServerRelative = function(mid) {
-	return !/^(\/)|([^:\/]+:[\/]{2})/.test(mid);	// nothing starting with / or http://	
-};
-//Returns true if the aggregator supports the specified module id.  Apps can provide an 
-//implementation of this method in the loader config to exclude selected paths.
-//Default is to support anything that doesn't begin with / or http://
-var userSpecified = combo.isSupportedModule || function() { return true; };
-combo.isSupportedModule = function(mid) {
-	return isNotAbsoluteOrServerRelative(mid) && userSpecified(mid);
-};
-
-/*
- * If ary is null, then hash specifies the module id list hash on the server.
- * If ary is not null, then it specifies the module ids to register and hash is ignored
- */
-combo.reg = function(ary, hash) {
-	if (ary === null) {
-		for (var s in moduleIdMap) {
-			if (moduleIdMap.hasOwnProperty(s)) {
-				throw new Error("Can't set hash");
-			}
-		}
-		moduleIdMap["**idListHash**"] = hash;
-		return;
-	}
-	registerModuleNameIds(ary, moduleIdMap);
-};
-
-combo.getIdMap = function() {
-	// return a copy of the object
-	// Note that this function is used only called unit tests and diagnostic tools, so 
-	// the potentially poor performance of the converting the string to/form json is not
-	// and issue.
-	return JSON.parse(JSON.stringify(moduleIdMap));
-};
-
-/*
- * Decodes an aggregator request url.  Outputs to the console an object with properties 
- * identifying requested modules, defined features, etc.  Provided for diagnostic/debugging 
- * purposes.
- */
-combo.decodeUrl = function(url) {
-	require(['combo/dojo/requestDecoder'], function(decoder){
-		console.log(decoder.decode(url));
-	});
-};
-
-combo.isI18nResource = combo.isI18nResource || function(mid) {
-	if (combo.plugins["combo/i18n"]) {
-		// has combo/i18n plugin support
-		return mid.prefix === "combo/i18n";
-	} else {
-		// no combo/i18n plugin support.  Figure it out from the module name
-		return !mid.prefix && /.?\/nls\/.?/.test(mid.name); 
-	}
-};
-
-setTimeout(function() {
-	if (userConfig.deps) {
-		require(userConfig.deps, function() {
-			if (userConfig.callback) {
-				userConfig.callback.apply(this, arguments);
-			}
-		});
-	} else if (userConfig.callback) {
-		userConfig.callback();
-	}
-}, 0);
-})();
+/*
+ * (C) Copyright 2012, IBM Corporation
+ *
+ * Licensed under the Apache License, Version 2.0 (the "License");
+ * you may not use this file except in compliance with the License.
+ * You may obtain a copy of the License at
+ *
+ *     http://www.apache.org/licenses/LICENSE-2.0
+ *
+ * Unless required by applicable law or agreed to in writing, software
+ * distributed under the License is distributed on an "AS IS" BASIS,
+ * WITHOUT WARRANTIES OR CONDITIONS OF ANY KIND, either express or implied.
+ * See the License for the specific language governing permissions and
+ * limitations under the License.
+ */
+
+/**
+ *  AMD combo loader extention for the Dojo AMD loader.
+ *  <p>
+ *  This file is combined with loaderExtCommon.js, and with dynamically 
+ *  injected javascript code, by the Dojo HttpTransport extension on the
+ *  aggregator when the combo/loaderExt.js pseudo resource is 
+ *  requested.
+ */
+(function() {
+var depmap = {},
+    deps = [],
+    userConfig = (function(){
+		// make sure we're looking at global dojoConfig etc.
+		return this.dojoConfig || this.djConfig || this.require;
+	})(),
+
+    combo = userConfig.combo,
+    
+    // The context path of the aggregator service
+    contextPath = combo.contextPath,
+
+    // ( 4k/4096 with a buffer just in case - 96) 
+    // Set to 0 to disable url length checks.
+    maxUrlLength = (typeof(combo.maxUrlLength) === 'undefined') ?
+            // IE doesn't cache responses for request URLs greater than about 2K
+			(/MSIE (\d+\.\d+);/.test(navigator.userAgent) ? 2000 : 4000) :
+			combo.maxUrlLength,
+
+	// The following vars are referenced by javascript code injected by the 
+	// server.
+    plugins = (combo.plugins = combo.plugins || {}),
+    aliases = (userConfig.aliases = userConfig.aliases || []),
+    // Flag indicating whether or not has features sent to the server should
+    // include features that evaluate to undefined
+    includeUndefinedFeatures,
+
+    // Map of module name to number id pairs
+    moduleIdMap = {};
+
+    // Query arg from window.location
+    windowArgs = parseQueryArgs(window.location.href) || {};
+    
+    // Query arg from script tag used to load this code
+    scriptArgs = combo.scriptId && parseQueryArgs((document.getElementById(combo.scriptId)||{}).src) || {};
+
+// Copy config params from the combo config property
+for (var s in params) {
+	if (typeof combo[s] !== 'undefined') {
+		params[s][0] = combo[s];
+	}
+}
+
+extraArgs = combo.extraArgs || {};
+userConfig.has = userConfig.has || {};
+
+//By default, don't include config- features since the loader uses the has map as a dumping 
+//ground for anything specified in the config.
+featureFilter = combo.featureFilter || function(name) { return !/^config-/.test(name);};
+
+// Set this so that the loader won't synchronously call require.callback
+userConfig.has["dojo-built"] = true;
+
+userConfig.async = true;		// use async loader
+
+//Enable the combo api
+userConfig.has['dojo-combo-api'] = 1;
+userConfig.has['dojo-sync-loader'] = 0;
+
+/**
+ * url processor for handling cache bust query arg
+ */
+urlProcessors.push(function(url) {
+	cb = windowArgs.cachebust ||
+	     scriptArgs.cachebust || scriptArgs.cb ||
+	     combo.cacheBust || dojo.config.cacheBust;
+	if (cb) {
+		url += ('&cb=' + cb);
+	}
+	return url;
+});
+
+/**
+ * urlProcessor to add query locale query arg
+ */
+urlProcessors.push(function(url, deps){
+	// determine if any of the modules in the request are i18n resources
+	var isI18n = false;
+	for (var i = 0; i < deps.length; i++) {
+		if (combo.isI18nResource(deps[i])) {
+			isI18n = true;
+			break;
+		}
+	}
+	if (isI18n) {
+		// If request contains i18n resources, then add the locales to the request URL
+		if (typeof dojo !== 'undefined' && dojo.locale && !/[?&]locs=/.test(url)) {
+			url+=('&locs='+[dojo.locale].concat(dojo.config.extraLocale || []).join(','));
+		}
+	}
+	return url;
+});
+
+// require.combo needs to be defined before this code is loaded
+combo.done = function(load, config, opt_deps) {
+	var hasArg = "", base64,
+	    sendRequest = function(load, config, opt_deps) {
+			var mids = [], i, dep;
+			opt_deps = opt_deps || deps;
+			
+			// Determine if we need to split the request into i18n/non-i18n parts
+			if (combo.i18nSplit) {
+				var i18nModules = [], nonI18nModules = [];
+				for (i = 0; i < opt_deps.length; i++) {
+					dep = opt_deps[i];
+					(combo.isI18nResource(dep) ? i18nModules : nonI18nModules).push(dep);
+				}
+				if (i18nModules.length && nonI18nModules.length) {
+					// Mixed request.  Separate into i18n and non-i18n requests
+					deps = [];
+					depmap = {};
+					sendRequest(load, config, nonI18nModules);
+					sendRequest(load, config, i18nModules);
+					return;
+				}
+			}
+			
+			for (i = 0, dep; !!(dep = opt_deps[i]); i++) {
+				mids[i] = dep.prefix ? (dep.prefix + "!" + dep.name) : dep.name;
+			}
+			
+			var url = contextPath;
+			url = addRequestedModulesToUrl(url, opt_deps, moduleIdMap, base64 ? base64.encode : null);
+			url += (hasArg ? '&' + hasArg : "");
+			
+			// Allow any externally provided URL processors to make their contribution
+			// to the URL
+			for (i = 0; i < urlProcessors.length; i++) {
+				url = urlProcessors[i](url, opt_deps);
+			}
+			
+			if (config.has("dojo-trace-api")) {
+				config.trace("loader-inject-combo", [mids.join(', ')]);
+			}
+			if (maxUrlLength && url.length > maxUrlLength) {
+				var parta = opt_deps.slice(0, opt_deps.length/2),
+				    partb = opt_deps.slice(opt_deps.length/2, opt_deps.length);
+				deps = [];
+				depmap = {};
+				sendRequest(load, config, parta);
+				sendRequest(load, config, partb);
+			} else {
+				if (deps === opt_deps) {
+					// we have not split the module list to trim url size, so we can clear this safely.
+					// otherwise clearing these is the responsibility of the initial function.
+					deps = [];
+					depmap = {};
+				}
+				load(mids, url);			
+			}
+	    };
+	
+	// Get base64 decoder
+	try {
+		base64 = require('dojox/encoding/base64');
+	} catch (ignore) {}
+
+	if (!combo.serverOptions.skipHasFiltering) {
+		if (typeof includeUndefinedFeatures == 'undefined') {
+			// Test to determine if we can include features that evaluate to undefined.
+			// If simply querying a feature puts the feature in the cache, then we
+			// can't send features that evaluate to undefined to the server.
+			// (Note: this behavior exists in early versions of dojo 1.7)
+			var test_feature = 'combo-test-for-undefined';
+			config.has(test_feature);
+			includeUndefinedFeatures = !(test_feature in config.has.cache);
+		}
+		hasArg = computeHasArg(config.has, config.has.cache, includeUndefinedFeatures);
+	}
+		
+	// If sending the feature set in a cookie is enabled, then try to 
+	// set the cookie.
+	var featureMap = null, featureCookie = null;
+	if (!!(featureMap = config.has("combo-feature-map"))) {
+		hasArg = featureMap.getQueryString(hasArg);
+	} else if (!!(featureCookie = config.has("combo-feature-cookie"))) {
+		hasArg = featureCookie.setCookie(hasArg, contextPath);
+	}
+
+	sendRequest(load, config, opt_deps);
+};
+
+combo.add = function (prefix, name, url, config) {
+	if (config.cache[name] || !combo.isSupportedModule(name, url)) {
+		return false;
+	}
+	if (!depmap[name] && (!prefix || prefix in plugins)) {
+		deps.push(depmap[name] = {
+			prefix: prefix,
+			name: name
+		});
+	}
+	
+	var canHandle = !!depmap[name];
+	if (!canHandle && config.has("dojo-trace-api")) {
+		config.trace("loader-inject-combo-reject", ["can't handle: " + prefix + "!" + name]);
+	}
+	return canHandle;
+};
+
+var isNotAbsoluteOrServerRelative = function(mid) {
+	return !/^(\/)|([^:\/]+:[\/]{2})/.test(mid);	// nothing starting with / or http://	
+};
+//Returns true if the aggregator supports the specified module id.  Apps can provide an 
+//implementation of this method in the loader config to exclude selected paths.
+//Default is to support anything that doesn't begin with / or http://
+var userSpecified = combo.isSupportedModule || function() { return true; };
+combo.isSupportedModule = function(mid) {
+	return isNotAbsoluteOrServerRelative(mid) && userSpecified(mid);
+};
+
+/*
+ * If ary is null, then hash specifies the module id list hash on the server.
+ * If ary is not null, then it specifies the module ids to register and hash is ignored
+ */
+combo.reg = function(ary, hash) {
+	if (ary === null) {
+		for (var s in moduleIdMap) {
+			if (moduleIdMap.hasOwnProperty(s)) {
+				throw new Error("Can't set hash");
+			}
+		}
+		moduleIdMap["**idListHash**"] = hash;
+		return;
+	}
+	registerModuleNameIds(ary, moduleIdMap);
+};
+
+combo.getIdMap = function() {
+	// return a copy of the object
+	// Note that this function is used only called unit tests and diagnostic tools, so 
+	// the potentially poor performance of the converting the string to/form json is not
+	// and issue.
+	return JSON.parse(JSON.stringify(moduleIdMap));
+};
+
+/*
+ * Decodes an aggregator request url.  Outputs to the console an object with properties 
+ * identifying requested modules, defined features, etc.  Provided for diagnostic/debugging 
+ * purposes.
+ */
+combo.decodeUrl = function(url) {
+	require(['combo/dojo/requestDecoder'], function(decoder){
+		console.log(decoder.decode(url));
+	});
+};
+
+combo.isI18nResource = combo.isI18nResource || function(mid) {
+	if (combo.plugins["combo/i18n"]) {
+		// has combo/i18n plugin support
+		return mid.prefix === "combo/i18n";
+	} else {
+		// no combo/i18n plugin support.  Figure it out from the module name
+		return !mid.prefix && /.?\/nls\/.?/.test(mid.name); 
+	}
+};
+
+setTimeout(function() {
+	if (userConfig.deps) {
+		require(userConfig.deps, function() {
+			if (userConfig.callback) {
+				userConfig.callback.apply(this, arguments);
+			}
+		});
+	} else if (userConfig.callback) {
+		userConfig.callback();
+	}
+}, 0);
+})();